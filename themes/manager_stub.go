--- conflicted
+++ resolved
@@ -55,23 +55,6 @@
 }
 
 func (op *Manager) OnPropertiesChanged(propName string, old interface{}) {
-        switch propName {
-<<<<<<< HEAD
-        case "CurrentTheme":
-                if v, ok := old.(string); ok && v != op.CurrentTheme {
-                        personSettings.SetString(GKEY_CURRENT_THEME,
-                                op.CurrentTheme)
-                        if obj := op.getThemeObject(op.CurrentTheme); obj != nil {
-                                obj.setThemeViaXSettings()
-                        }
-=======
-        case "CurrentSoundTheme": // TODO
-                if v, ok := old.(string); ok && v != op.CurrentSoundTheme {
-                        personSettings.SetString(GKEY_CURRENT_SOUND_THEME,
-                                op.CurrentSoundTheme)
->>>>>>> 98faf7a7
-                }
-        }
 }
 
 func (op *Manager) setPropName(propName string) {
