--- conflicted
+++ resolved
@@ -21,11 +21,7 @@
             "Action": "dbus-send --print-reply --dest=com.deepin.Picker /com/deepin/Picker com.deepin.Picker.Show"
         },
         {
-<<<<<<< HEAD
-            "Action": "originmap=$(setxkbmap -query | grep option | awk -F ' ' '{print $2}');/usr/bin/setxkbmap -option grab:break_actions&&/usr/bin/xdotool key XF86Ungrab&&dbus-send --print-reply --dest=com.deepin.dde.lockFront /com/deepin/dde/lockFront com.deepin.dde.lockFront.Show&&/usr/bin/setxkbmap -option; setxkbmap -option $originmap",
-=======
             "Action": "/usr/bin/setxkbmap -option grab:break_actions&&/usr/bin/xdotool key XF86Ungrab&&dbus-send --print-reply --dest=org.deepin.dde.LockFront1 /org/deepin/dde/LockFront1 org.deepin.dde.LockFront1.Show",
->>>>>>> b43406ce
             "Key": "lock-screen"
         },
         {
