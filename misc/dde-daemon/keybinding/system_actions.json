--- conflicted
+++ resolved
@@ -84,17 +84,10 @@
             "Key": "translation",
             "Action": "dbus-send  --print-reply --dest=com.iflytek.aiassistant /aiassistant/deepinmain com.iflytek.aiassistant.mainWindow.TextToTranslate"
         },
-	{
+		{
             "key":"notification-center",
             "Action":"dbus-send --print-reply --dest=com.deepin.dde.osd /org/freedesktop/Notifications com.deepin.dde.Notification.Toggle"
         }
-<<<<<<< HEAD
-=======
-	{
-            "key":"notification-center",
-            "Action":"dbus-send --print-reply --dest=com.deepin.dde.osd /org/freedesktop/Notifications com.deepin.dde.Notification.Toggle"
-        }
->>>>>>> d4cf8cbc
 
     ]
 }