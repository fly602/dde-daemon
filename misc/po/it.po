# SOME DESCRIPTIVE TITLE.
# Copyright (C) YEAR THE PACKAGE'S COPYRIGHT HOLDER
# This file is distributed under the same license as the PACKAGE package.
# FIRST AUTHOR <EMAIL@ADDRESS>, YEAR.
# 
# Translators:
# Arreyu <massi_gi@hotmail.it>, 2020
# Massimo Antonio Carofano <massimo.carofano@gmail.com>, 2021
# Cindy0514, 2022
# Massimo A. Carofano <real.massimo@hotmail.it>, 2022
# 
#, fuzzy
msgid ""
msgstr ""
"Project-Id-Version: PACKAGE VERSION\n"
"Report-Msgid-Bugs-To: \n"
"POT-Creation-Date: 2022-12-08 09:59+0800\n"
"PO-Revision-Date: 2020-05-29 07:18+0000\n"
"Last-Translator: Massimo A. Carofano <real.massimo@hotmail.it>, 2022\n"
"Language-Team: Italian (https://www.transifex.com/linuxdeepin/teams/3617/it/)\n"
"MIME-Version: 1.0\n"
"Content-Type: text/plain; charset=UTF-8\n"
"Content-Transfer-Encoding: 8bit\n"
"Language: it\n"
"Plural-Forms: nplurals=3; plural=n == 1 ? 0 : n != 0 && n % 1000000 == 0 ? 1 : 2;\n"

#: ../../accounts/checkers/password.go:38
msgid "Please enter a password not less than 8 characters"
msgstr "Inserisci una password lunga almeno 8 caratteri"

#: ../../accounts/checkers/password.go:40
msgid ""
"The password must contain English letters (case-sensitive), numbers or "
"special symbols (~!@#$%^&*()[]{}\\|/?,.<>)"
msgstr ""
"La password deve contenere lettere Italiane (case-sensitive), numeri o "
"caratteri speciali (~!@#$%^&*()[]{}\\|/?,.<>)"

#: ../../accounts/checkers/username.go:49
msgid "Username cannot be empty"
msgstr "Il nome utente non può essere assente"

#: ../../accounts/checkers/username.go:54
msgid "The first character must be a letter or number"
msgstr "Il primo carattere deve essere una lettera o un numero"

#: ../../accounts/checkers/username.go:56
msgid "The username already exists"
msgstr "Questo Username esiste già"

#: ../../accounts/checkers/username.go:59
msgid "The name already exists"
msgstr "Questo nome esiste già"

#: ../../accounts/checkers/username.go:61
msgid "Username must be between 3 and 32 characters"
msgstr "L'username deve esser compresa tra 3 e 32 caratteri"

#: ../../accounts/manager.go:449
#, c-format
msgid "User \"%s\" existed before and its data is synced"
msgstr "L'utente \"%s\" esisteva prima e i suoi dati sono sincronizzati"

<<<<<<< HEAD
#: ../../appearance/scale.go:41
msgid "Log out for display scaling settings to take effect"
msgstr "Disconnetti l'utente per rendere effettivo lo scaling del display"

#: ../../appearance/scale.go:42
msgid "Set successfully"
msgstr "Modifica effettuata"

#: ../../appearance/scale.go:52
msgid "Later"
msgstr "Dopo"

#: ../../appearance/scale.go:52
msgid "Log Out Now"
msgstr "Disconnetti ora"

#: ../../appearance/scale.go:66
msgid "Setting display scaling"
msgstr "Imposta scala di visualizzazione"

#: ../../appearance/scale.go:67
msgid "Display scaling"
msgstr "Scala di visualizzazione"

#: ../../audio/audio_events.go:459
=======
#: ../../audio/audio_events.go:462
>>>>>>> b43406ce
#, c-format
msgid "%s had been disabled"
msgstr "%s è stato disattivato"

<<<<<<< HEAD
#: ../../audio/audio_events.go:460 ../../dock/app_entry_menu.go:93
=======
#: ../../audio/audio_events.go:463
>>>>>>> b43406ce
msgid "Open"
msgstr "Apri"

#: ../../bin/dde-authority/fprint_transaction.go:25
msgid "Fingerprint verification failed"
msgstr "Verifica impronta fallita"

#: ../../bin/dde-authority/fprint_transaction.go:26
msgid "Fingerprint verification timed out"
msgstr "Verifica impronta in time out"

#: ../../bluetooth/bluez_profile.go:15
#: ../../system/bluetooth/bluez_profile.go:15
msgid "Serial port"
msgstr "Porta seriale"

#: ../../bluetooth/bluez_profile.go:16
#: ../../system/bluetooth/bluez_profile.go:16
msgid "Dial-Up networking"
msgstr "Dial-Up networking"

#: ../../bluetooth/bluez_profile.go:17
#: ../../system/bluetooth/bluez_profile.go:17
msgid "Hands-Free device"
msgstr "Dispositivo auricolare"

#: ../../bluetooth/bluez_profile.go:18
#: ../../system/bluetooth/bluez_profile.go:18
msgid "Hands-Free voice gateway"
msgstr "Hands-Free voice gateway"

#: ../../bluetooth/bluez_profile.go:19
#: ../../system/bluetooth/bluez_profile.go:19
msgid "Headset voice gateway"
msgstr "Headset voice gateway"

#: ../../bluetooth/bluez_profile.go:20
#: ../../system/bluetooth/bluez_profile.go:20
msgid "Object push"
msgstr "Object push"

#: ../../bluetooth/bluez_profile.go:21
#: ../../system/bluetooth/bluez_profile.go:21
msgid "File transfer"
msgstr "Trasferimento file"

#: ../../bluetooth/bluez_profile.go:22
#: ../../system/bluetooth/bluez_profile.go:22
msgid "Synchronization"
msgstr "Sincronizzazione"

#: ../../bluetooth/bluez_profile.go:23
#: ../../system/bluetooth/bluez_profile.go:23
msgid "Phone book access"
msgstr "Accesso alla Rubrica"

#: ../../bluetooth/bluez_profile.go:24
#: ../../system/bluetooth/bluez_profile.go:24
msgid "Phone book access client"
msgstr "Client d'accesso Rubrica"

#: ../../bluetooth/bluez_profile.go:25
#: ../../system/bluetooth/bluez_profile.go:25
msgid "Message access"
msgstr "Messaggio d'accesso"

#: ../../bluetooth/bluez_profile.go:26
#: ../../system/bluetooth/bluez_profile.go:26
msgid "Message notification"
msgstr "Messaggio di notifica"

#: ../../bluetooth/obex_agent.go:376 ../../bluetooth/utils_notify.go:130
#: ../../lastore/lastore.go:435
msgid "Cancel"
msgstr "Annulla"

#: ../../bluetooth/obex_agent.go:383
msgid "Receiving %[1]q from %[2]q"
msgstr "Ricezione %[1]q da %[2]q"

#: ../../bluetooth/obex_agent.go:392
msgid "View"
msgstr "Visualizza"

#: ../../bluetooth/obex_agent.go:398
msgid "You have received files from %q successfully"
msgstr "La ricezione di file da %1 è stata completata"

#: ../../bluetooth/obex_agent.go:399
msgid "Done"
msgstr "Fatto"

#: ../../bluetooth/obex_agent.go:414 ../../bluetooth/obex_agent.go:513
msgid "Stop Receiving Files"
msgstr "Interrompi ricezione file"

#: ../../bluetooth/obex_agent.go:416
msgid "You have cancelled the file transfer"
msgstr "Hai cancellato il trasferimento file"

#: ../../bluetooth/obex_agent.go:418 ../../system/bluetooth/utils_notify.go:63
#: ../../system/bluetooth/utils_notify.go:72
msgid "Bluetooth connection failed"
msgstr "Connessione Bluetooth fallita"

#: ../../bluetooth/obex_agent.go:453
msgid "Decline"
msgstr "Rifiuta"

#: ../../bluetooth/obex_agent.go:453
msgid "Receive"
msgstr "Ricevi"

#: ../../bluetooth/obex_agent.go:458
msgid "Bluetooth File Transfer"
msgstr "Trasferimento file via Bluetooth"

#: ../../bluetooth/obex_agent.go:459
msgid "%q wants to send files to you. Receive?"
msgstr "%q desidera inviarti un file, desideri accettare la richiesta?"

#: ../../bluetooth/obex_agent.go:514
msgid "Receiving %q timed out"
msgstr "Ricezione da %q scaduta"

#: ../../bluetooth/utils_notify.go:119
msgid "Click here to connect to %q"
msgstr "Clicca qui per connetterti a %q"

#: ../../bluetooth/utils_notify.go:120
msgid "Add Bluetooth devices"
msgstr "Aggiungi dispositivi Bluetooth"

#: ../../bluetooth/utils_notify.go:130
msgid "Pair"
msgstr "Abbina"

<<<<<<< HEAD
#: ../../dock/app_entry_menu.go:100
msgid "Close All"
msgstr "Chiudi tutto"

#: ../../dock/app_entry_menu.go:127 ../../dock/app_entry_menu.go:141
#: ../../dock/app_entry_menu.go:156
msgid "Force Quit"
msgstr "Forza chiusura"

#: ../../dock/app_entry_menu.go:160
msgid "Dock"
msgstr "Dock"

#: ../../dock/app_entry_menu.go:170
msgid "Undock"
msgstr "Sgancia"

#: ../../dock/app_entry_menu.go:180
msgid "All Windows"
msgstr "Tutte le finestre"

#: ../../housekeeping/init.go:75
=======
#: ../../housekeeping/init.go:90
>>>>>>> b43406ce
msgid "Insufficient disk space, please clean up in time!"
msgstr "Spazio su disco insufficiente, ripuliscilo un po'!"

#: ../../keybinding/shortcuts/id_name_map.go:13
msgid "Launcher"
msgstr "Launcher"

#: ../../keybinding/shortcuts/id_name_map.go:14
msgid "Terminal"
msgstr "Terminale"

#: ../../keybinding/shortcuts/id_name_map.go:15
msgid "Screen Recorder"
msgstr "Screen Recorder"

#: ../../keybinding/shortcuts/id_name_map.go:16
msgid "Lock screen"
msgstr "Schermata di blocco"

#: ../../keybinding/shortcuts/id_name_map.go:17
msgid "Show/Hide the dock"
msgstr "Mostra/Nascondi la Dock"

#: ../../keybinding/shortcuts/id_name_map.go:18
msgid "Shutdown interface"
msgstr "Interfaccia di spegnimento"

#: ../../keybinding/shortcuts/id_name_map.go:19
msgid "Terminal Quake Window"
msgstr "Terminale con Root"

#: ../../keybinding/shortcuts/id_name_map.go:20
msgid "Screenshot"
msgstr "Screenshot"

#: ../../keybinding/shortcuts/id_name_map.go:21
msgid "Full screenshot"
msgstr "Screenshot intero"

#: ../../keybinding/shortcuts/id_name_map.go:22
msgid "Window screenshot"
msgstr "Screenshot finestra"

#: ../../keybinding/shortcuts/id_name_map.go:23
msgid "Delay screenshot"
msgstr "Screenshot ritardato"

#: ../../keybinding/shortcuts/id_name_map.go:24
msgid "OCR (Image to Text)"
msgstr "OCR (da immagine a testo)"

#: ../../keybinding/shortcuts/id_name_map.go:25
msgid "Scrollshot"
msgstr "Pergamena"

#: ../../keybinding/shortcuts/id_name_map.go:26
msgid "File manager"
msgstr "File manager"

#: ../../keybinding/shortcuts/id_name_map.go:27
msgid "Disable Touchpad"
msgstr "Disabilita Touchpad"

#: ../../keybinding/shortcuts/id_name_map.go:28
msgid "Switch window effects"
msgstr "Cambia effetti finestre"

#: ../../keybinding/shortcuts/id_name_map.go:29
msgid "Fast Screen Off"
msgstr "Spegnimento rapido schermo"

#: ../../keybinding/shortcuts/id_name_map.go:30
msgid "System Monitor"
msgstr "System Monitor"

#: ../../keybinding/shortcuts/id_name_map.go:31
msgid "Deepin Picker"
msgstr "Deepin Picker"

#: ../../keybinding/shortcuts/id_name_map.go:32
msgid "Desktop AI Assistant"
msgstr "Desktop AI Assistant"

#: ../../keybinding/shortcuts/id_name_map.go:33
msgid "Text to Speech"
msgstr "Da testo a voce"

#: ../../keybinding/shortcuts/id_name_map.go:34
msgid "Speech to Text"
msgstr "Da voce a testo"

#: ../../keybinding/shortcuts/id_name_map.go:35
msgid "Clipboard"
msgstr "Appunti"

#: ../../keybinding/shortcuts/id_name_map.go:36
msgid "Translation"
msgstr "Traduzione"

#: ../../keybinding/shortcuts/id_name_map.go:37
msgid "Grand Search"
msgstr "Ricerca Globale"

#: ../../keybinding/shortcuts/id_name_map.go:38
msgid "Notification Center"
msgstr "Centro notifiche"

#: ../../keybinding/shortcuts/id_name_map.go:39
#: ../../keybinding/shortcuts/id_name_map.go:46
msgid "Switch Layout"
msgstr "Cambia layout"

#: ../../keybinding/shortcuts/id_name_map.go:65
msgid "Switch to left workspace"
msgstr "Passa allo spazio di lavoro a sinistra"

#: ../../keybinding/shortcuts/id_name_map.go:66
msgid "Switch to right workspace"
msgstr "Passa allo spazio di lavoro a destra"

#: ../../keybinding/shortcuts/id_name_map.go:67
msgid "Switch to upper workspace"
msgstr "Passa allo spazio di lavoro superiore"

#: ../../keybinding/shortcuts/id_name_map.go:68
msgid "Switch to lower workspace"
msgstr "Passa allo spazio di lavoro inferiore"

#: ../../keybinding/shortcuts/id_name_map.go:70
msgid "Switch similar windows"
msgstr "Switch finestre simili"

#: ../../keybinding/shortcuts/id_name_map.go:71
msgid "Switch similar windows in reverse"
msgstr "Switch invertito finestre simili"

#: ../../keybinding/shortcuts/id_name_map.go:72
msgid "Switch windows"
msgstr "Switch finestre"

#: ../../keybinding/shortcuts/id_name_map.go:73
msgid "Switch windows in reverse"
msgstr "Switch invertito finestre"

#: ../../keybinding/shortcuts/id_name_map.go:84
msgid "Show desktop"
msgstr "Mostra desktop"

#: ../../keybinding/shortcuts/id_name_map.go:93
msgid "Maximize window"
msgstr "Massimizza finestra"

#: ../../keybinding/shortcuts/id_name_map.go:94
msgid "Restore window"
msgstr "Ripristina finestra"

#: ../../keybinding/shortcuts/id_name_map.go:96
msgid "Minimize window"
msgstr "Minimizza finestra"

#: ../../keybinding/shortcuts/id_name_map.go:97
msgid "Close window"
msgstr "Chiudi finestra"

#: ../../keybinding/shortcuts/id_name_map.go:98
msgid "Move window"
msgstr "Muovi finestra"

#: ../../keybinding/shortcuts/id_name_map.go:99
msgid "Resize window"
msgstr "Ridimensiona la finestra"

#: ../../keybinding/shortcuts/id_name_map.go:114
msgid "Move to left workspace"
msgstr "Muoviti sullo spazio di lavoro sinistro"

#: ../../keybinding/shortcuts/id_name_map.go:115
msgid "Move to right workspace"
msgstr "Muoviti sullo spazio di lavoro destro"

#: ../../keybinding/shortcuts/id_name_map.go:116
msgid "Move to upper workspace"
msgstr "Muoviti sullo spazio di lavoro superiore"

#: ../../keybinding/shortcuts/id_name_map.go:117
msgid "Move to lower workspace"
msgstr "Muoviti sullo spazio di lavoro inferiore"

#: ../../keybinding/shortcuts/id_name_map.go:139
msgid "Display windows of all workspaces"
msgstr "Visualizza le finestre per tutti gli spazi di lavoro"

#: ../../keybinding/shortcuts/id_name_map.go:140
msgid "Display windows of current workspace"
msgstr "Visualizza le finestre dell'attuale spazio di lavoro"

#: ../../keybinding/shortcuts/id_name_map.go:141
msgid "Display workspace"
msgstr "Visualizza lo spazio di lavoro"

#: ../../keybinding/shortcuts/id_name_map.go:202
msgid "Switch monitors"
msgstr "Cambia monitor"

#: ../../langselector/locale.go:48
msgid "Authentication is required to switch language"
msgstr "Il cambio lingua richiede l'autenticazione"

#: ../../langselector/locale.go:137
msgid ""
"Changing system language and installing the required language packages, "
"please wait..."
msgstr ""
"Cambio lingua di sistema ed installazione dei relativi pacchetti, attendi..."

#: ../../langselector/locale.go:138
msgid "Changing system language, please wait..."
msgstr "Cambio lingua di Sistema, attendi..."

#: ../../langselector/locale.go:139
msgid "System language changed, please log out and then log in"
msgstr "Lingua di sistema modificata, esegui un nuovo login"

#: ../../langselector/locale.go:381
msgid "Failed to change system language, please try later"
msgstr "Cambio lingua di sistema fallito, riprova"

#: ../../lastore/lastore.go:427
msgid "Retry"
msgstr "Riprova"

#: ../../lastore/lastore.go:449
msgid "Update Now"
msgstr "Aggiorna ora"

#: ../../lastore/lastore.go:479
msgid "Reboot Now"
msgstr "Riavvia ora"

#: ../../lastore/lastore.go:483
msgid "Remind Me Later"
msgstr "Ricordamelo dopo"

#: ../../lastore/lastore.go:490
msgid "10 mins later"
msgstr "Tra 10 minuti"

#: ../../lastore/lastore.go:497
msgid "30 mins later"
msgstr "Tra 30 minuti"

#: ../../lastore/lastore.go:504
msgid "2h later"
msgstr "Tra 2 ore"

#: ../../lastore/lastore.go:511
msgid "6h later"
msgstr "Tra 6 ore"

#: ../../lastore/notify.go:93
msgid "%q installed successfully."
msgstr "installazione %q completata."

#: ../../lastore/notify.go:96
msgid "%q failed to install."
msgstr "installazione %q fallita."

#: ../../lastore/notify.go:104
msgid "Removed successfully"
msgstr "Rimozione riuscita"

#: ../../lastore/notify.go:106
msgid "Failed to remove the app"
msgstr "Rimozione fallita"

#: ../../lastore/notify.go:113
msgid ""
"In order to prevent automatic shutdown, please plug in for normal update."
msgstr ""
"Per evitare spegnimenti imprevisti, collega il PC alla corrente prima di "
"aggiornare."

#: ../../lastore/notify.go:118
msgid "Package cache wiped"
msgstr "Pulizia cache pacchetti completata"

#: ../../lastore/notify.go:123
msgid "Updates Available"
msgstr "Aggiornamenti disponibili"

#: ../../lastore/notify.go:128
msgid "Reboot after Updates"
msgstr "Riavvia dopo gli aggiornamenti"

#: ../../lastore/notify.go:129
msgid "Restart the computer to use the system and applications properly"
msgstr ""
"Riavvia il computer per utilizzare correttamente il sistema e le "
"applicazioni"

#: ../../lastore/notify.go:139
msgid ""
"Your system is being updated, but the capacity is lower than 50%, please "
"plug in to avoid power outage"
msgstr ""
"Il tuo sistema è in fase di aggiornamento, ma l'autonomia residua è "
"inferiore al 50%, ti preghiamo di collegarlo all'alimentatore per evitare "
"problemi"

#: ../../lastore/notify.go:140
msgid "OK"
msgstr "OK"

<<<<<<< HEAD
#: ../../launcher/manager_uninstall.go:56
msgid "%q removed successfully"
msgstr "%q rimossa con successo"

#: ../../launcher/manager_uninstall.go:58
msgid "Failed to uninstall %q"
msgstr "Disinstallazione di %q fallita"

#: ../../network/manager_active_conn.go:454
#: ../../network/manager_active_conn.go:459
=======
#: ../../network/manager_active_conn.go:437
#: ../../network/manager_active_conn.go:442
>>>>>>> b43406ce
msgid "None"
msgstr "No"

#: ../../network/manager_active_conn.go:461
msgid "WEP 40/128-bit Key"
msgstr "WEP 40/128-bit Key"

#: ../../network/manager_active_conn.go:463
msgid "WPA/WPA2 Personal"
msgstr "WPA/WPA2 Personal"

#: ../../network/manager_active_conn.go:465
msgid "WPA3 Personal"
msgstr "WPA3 Personale"

#: ../../network/manager_active_conn.go:473
msgid "TLS"
msgstr "TLS"

#: ../../network/manager_active_conn.go:475
msgid "MD5"
msgstr "MD5"

#: ../../network/manager_active_conn.go:477
msgid "LEAP"
msgstr "LEAP"

#: ../../network/manager_active_conn.go:479
msgid "FAST"
msgstr "FAST"

#: ../../network/manager_active_conn.go:481
msgid "Tunneled TLS"
msgstr "Tunneled TLS"

#: ../../network/manager_active_conn.go:483
msgid "Protected EAP"
msgstr "Protected EAP"

#: ../../network/manager_connection.go:346
#: ../../network/manager_connection.go:350
msgid "Wired Connection"
msgstr "Connessione cablata"

#: ../../network/manager_connection.go:389
msgid "Wired Connection %v"
msgstr "Connessione cablata %v"

#: ../../network/proxychains/utils_notify.go:49
msgid "Application proxy is set successfully"
msgstr "Proxy dell'app impostata con successo"

#: ../../network/proxychains/utils_notify.go:49
#: ../../network/proxychains/utils_notify.go:52
#: ../../network/utils_notify.go:182 ../../network/utils_notify.go:186
#: ../../network/utils_notify.go:189
msgid "Network"
msgstr "Rete"

#: ../../network/proxychains/utils_notify.go:52
msgid "Failed to set the application proxy"
msgstr "Proxy dell'app non impostata correttamente"

#: ../../network/state_handler.go:23
msgid "Device state changed"
msgstr "Stato del dispositivo modificato"

#: ../../network/state_handler.go:24
msgid "Device state changed, reason unknown"
msgstr "Stato dispositivo modificato, ragione sconosciuta"

#: ../../network/state_handler.go:25
msgid "The device is now managed"
msgstr "Il dispositivo è ora attovo"

#: ../../network/state_handler.go:26
msgid "The device is no longer managed"
msgstr "Il dispositivo non è più utilizzato"

#: ../../network/state_handler.go:27
msgid "The device has not been ready for configuration"
msgstr "Il dispositivo non è pronto per la configurazione"

#: ../../network/state_handler.go:28
msgid ""
"IP configuration could not be reserved (no available address, timeout, etc)"
msgstr ""
"La configurazione IP non può esser riservata (nessun indirizzo disponibile, "
"timeout, ecc)"

#: ../../network/state_handler.go:29
msgid "The IP configuration is no longer valid"
msgstr "La configurazione IP non è valida"

#: ../../network/state_handler.go:30
msgid "Passwords were required but not provided"
msgstr "Password richieste ma non fornite"

#: ../../network/state_handler.go:31
msgid ""
"The 802.1X supplicant disconnected from the access point or authentication "
"server"
msgstr ""
"La rete 802.1X si è disconnessa dall'access point o dal server di "
"autentificazione"

#: ../../network/state_handler.go:32
msgid "Configuration of the 802.1X supplicant failed"
msgstr "Configurazione della connessione 802.1X fallita"

#: ../../network/state_handler.go:33
msgid "The 802.1X supplicant quitted or failed unexpectedly"
msgstr "Il controllo 802.1X si è chiuso o si è interrotto"

#: ../../network/state_handler.go:34
msgid "The 802.1X supplicant took too long time to authenticate"
msgstr "Il controllo 802.1X ci ha messo troppo tempo per autenticarsi"

#: ../../network/state_handler.go:35
msgid "The PPP service failed to start within the allowed time"
msgstr "Il servizio PPP non è riuscito a partire nel tempo prestabilito"

#: ../../network/state_handler.go:36
msgid "The PPP service disconnected unexpectedly"
msgstr "Il servizio PPP si è disconnesso inaspettatamente"

#: ../../network/state_handler.go:37
msgid "The PPP service quitted or failed unexpectedly"
msgstr "Il servizio PPP è terminato o ha fallito inaspettatamente"

#: ../../network/state_handler.go:38
msgid "The DHCP service failed to start within the allowed time"
msgstr "Il servizio DHCP non è riuscito a partire nel tempo prestabilito"

#: ../../network/state_handler.go:39
msgid "The DHCP service reported an unexpected error"
msgstr "Il servizio DHCP ha riportato un errore inaspettato"

#: ../../network/state_handler.go:40
msgid "The DHCP service quitted or failed unexpectedly"
msgstr "Il servizio DHCP si è chiuso o ha fallito inaspettatamente"

#: ../../network/state_handler.go:41
msgid "The shared connection service failed to start"
msgstr ""
"Il servizio di condivisione della connessione non è riuscito ad avviarsi"

#: ../../network/state_handler.go:42
msgid "The shared connection service quitted or failed unexpectedly"
msgstr ""
"Il servizio di condivisione della connessione non è riuscito a partire o è "
"fallito inaspettatamente"

#: ../../network/state_handler.go:43
msgid "The AutoIP service failed to start"
msgstr "Il servizio AutoIP non è riuscito ad avviarsi"

#: ../../network/state_handler.go:44
msgid "The AutoIP service reported an unexpected error"
msgstr "Il servizio AutoIP ha riportato un errore inaspettato"

#: ../../network/state_handler.go:45
msgid "The AutoIP service quitted or failed unexpectedly"
msgstr "Il servizio AutoIP si è chiuso o fallito inaspettatamente"

#: ../../network/state_handler.go:46
msgid "Dialing failed due to busy lines"
msgstr "Dialing fallito per via della linea occupata"

#: ../../network/state_handler.go:47
msgid "Dialing failed due to no dial tone"
msgstr "Dialing fallito per via dell'assenza dial tone"

#: ../../network/state_handler.go:48
msgid "Dialing failed due to the carrier"
msgstr "Dialing fallito per via del carrier"

#: ../../network/state_handler.go:49
msgid "Dialing timed out"
msgstr "Dialing timed out"

#: ../../network/state_handler.go:50
msgid "Dialing failed"
msgstr "Dialing failed"

#: ../../network/state_handler.go:51
msgid "Modem initialization failed"
msgstr "Inizializzazione Modem fallita"

#: ../../network/state_handler.go:52
msgid "Failed to select the specified GSM APN"
msgstr "Impossibile selezionare l'APN GSM specificato"

#: ../../network/state_handler.go:53
msgid "No networks searched"
msgstr "Nessuna rete cercata"

#: ../../network/state_handler.go:54
msgid "Network registration was denied"
msgstr "Registrazione alla rete negata"

#: ../../network/state_handler.go:55
msgid "Network registration timed out"
msgstr "Registrazione alla rete fuori scaduta"

#: ../../network/state_handler.go:56
msgid "Failed to register to the requested GSM network"
msgstr "Registrazione alla rete GSM fallita"

#: ../../network/state_handler.go:57
msgid "PIN check failed"
msgstr "Controllo PIN fallito"

#: ../../network/state_handler.go:58
msgid "Necessary firmware for the device may be missed"
msgstr "Il firmware necessario del dispositivo potrebbe mancare"

#: ../../network/state_handler.go:59
msgid "The device was removed"
msgstr "Il dispositivo è stato rimosso"

#: ../../network/state_handler.go:60
msgid "NetworkManager went to sleep"
msgstr "NetworkManager in standby"

#: ../../network/state_handler.go:61
msgid "The device's active connection was removed or disappeared"
msgstr "La connessione attiva del dispositivo è stata rimossa o è scomparsa"

#: ../../network/state_handler.go:62
msgid "A user or client requested to disconnect"
msgstr "Un user o client ha richiesto la disconnessione"

#: ../../network/state_handler.go:63
msgid "The device's carrier/link changed"
msgstr "Il vettore/link del device è cambiato"

#: ../../network/state_handler.go:64
msgid "The device's existing connection was assumed"
msgstr "La connessione attiva del dispositivo è stata assunta"

#: ../../network/state_handler.go:65
msgid "The 802.1x supplicant is now available"
msgstr "Connessione 802.1X disponibile"

#: ../../network/state_handler.go:66
msgid "The modem could not be found"
msgstr "Il modem non può esser rilevato"

#: ../../network/state_handler.go:67
msgid "The Bluetooth connection timed out or failed"
msgstr "La connessione Bluetooth è scaduta o fallita"

#: ../../network/state_handler.go:68
msgid "GSM Modem's SIM Card was not inserted"
msgstr "SIM Card del modem GSM non inserita"

#: ../../network/state_handler.go:69
msgid "GSM Modem's SIM PIN required"
msgstr "Richiesto il codice PIN della SIM inserita nel Modem GSM"

#: ../../network/state_handler.go:70
msgid "GSM Modem's SIM PUK required"
msgstr "Richiesto il codice PUK della SIM inserita nel Modem GSM"

#: ../../network/state_handler.go:71
msgid "SIM card error in GSM Modem"
msgstr "Errore della scheda SIM del modem GSM"

#: ../../network/state_handler.go:72
msgid "InfiniBand device does not support connected mode"
msgstr "Il dispositivo InfiBand non supporta la modalità di connessione"

#: ../../network/state_handler.go:73
msgid "A dependency of the connection failed"
msgstr "Una dipendenza della connessione non andata a buon fine"

#: ../../network/state_handler.go:74
msgid "RFC 2684 Ethernet bridging error to ADSL"
msgstr "Errore RFC 2684 nel bridge ADSL"

#: ../../network/state_handler.go:75
msgid "ModemManager did not run or quitted unexpectedly"
msgstr "ModemManager non è stato eseguito o si è interrotto inaspettatamente"

#: ../../network/state_handler.go:76
msgid "The 802.11 WLAN network could not be found"
msgstr "La rete WIFI 802.11 non può esser trovata"

#: ../../network/state_handler.go:77
msgid "A secondary connection of the base connection failed"
msgstr "La seconda connessione è fallita"

#: ../../network/state_handler.go:80
msgid "DCB or FCoE setup failed"
msgstr "Settaggio DCB o FCoE fallito"

#: ../../network/state_handler.go:81
msgid "Network teaming control failed"
msgstr "Controllo accoppiamenti network fallito"

#: ../../network/state_handler.go:82
msgid "Modem failed to run or not available"
msgstr "Modem non avviato o non disponibile"

#: ../../network/state_handler.go:83
msgid "Modem now ready and available"
msgstr "Modem ora pronto ed utilizzabile"

#: ../../network/state_handler.go:84
msgid "SIM PIN is incorrect"
msgstr "Pin della Sim non corretto"

#: ../../network/state_handler.go:85
msgid "New connection activation is enqueuing"
msgstr "Attivazione nuova connessione in coda"

#: ../../network/state_handler.go:86
msgid "Parent device changed"
msgstr "Device collegati modificati"

#: ../../network/state_handler.go:87
msgid "Management status of parent device changed"
msgstr "Gestione status dispositivi collegati modificato"

#: ../../network/state_handler.go:90
msgid "Network cable is unplugged"
msgstr "Cavo ethernet staccato"

#: ../../network/state_handler.go:91
msgid "Please make sure SIM card has been inserted with mobile network signal"
msgstr "Assicurati che la SIM card sia inserita nel dispositivo Mobile"

#: ../../network/state_handler.go:92
msgid ""
"Please make sure a correct plan was selected without arrearage of SIM card"
msgstr ""
"Assicurati che il piano dati corretto sia selezionato per la tua SIM card"

#: ../../network/state_handler.go:95
msgid "Failed to activate VPN connection, reason unknown"
msgstr "Attivazione VPN fallita, ragione sconosciuta"

#: ../../network/state_handler.go:96
msgid "Failed to activate VPN connection"
msgstr "Attivazione connessione VPN fallita"

#: ../../network/state_handler.go:97
msgid "The VPN connection state changed due to being disconnected by users"
msgstr ""
"Lo stato della connessione VPN è cambiata a seguito della disconnessione "
"dell'Utente"

#: ../../network/state_handler.go:98
msgid ""
"The VPN connection state changed due to being disconnected from devices"
msgstr ""
"Lo stato della connessione VPN è cambiata a seguito della disconnessione del"
" dispositivo"

#: ../../network/state_handler.go:99
msgid "VPN service stopped"
msgstr "Il servizio VPN si è interrotto"

#: ../../network/state_handler.go:100
msgid "The IP config of VPN connection was invalid"
msgstr "La configurazione IP della connessione VPN non è valida"

#: ../../network/state_handler.go:101
msgid "The connection attempt to VPN service timed out"
msgstr "La connessione VPN è scaduta"

#: ../../network/state_handler.go:102
msgid "The VPN service start timed out"
msgstr "L'avvio del servizio VPN è in timeout"

#: ../../network/state_handler.go:103
msgid "The VPN service failed to start"
msgstr "Il servizio VPN non è riuscito ad avviarsi"

#: ../../network/state_handler.go:104
msgid "The VPN connection password was not provided"
msgstr "Password della connessione VPN non indicata"

#: ../../network/state_handler.go:105
msgid "Authentication to VPN server failed"
msgstr "Autentificazione server VPN fallita"

#: ../../network/state_handler.go:106
msgid "The connection was deleted from settings"
msgstr "La connessione è stata eliminata dalle impostazioni"

#: ../../network/state_handler.go:256
msgid "Enabling hotspot"
msgstr "Attiva l'hotspot"

#: ../../network/state_handler.go:260
msgid "Connecting %q"
msgstr "Connessione a %q"

#: ../../network/state_handler.go:269
msgid "Hotspot enabled"
msgstr "Hotspot attivato"

#: ../../network/state_handler.go:271
msgid "%q connected"
msgstr "%q connesso"

#: ../../network/state_handler.go:282 ../../network/state_handler.go:337
msgid "Hotspot disabled"
msgstr "Hotspot disattivato"

#: ../../network/state_handler.go:339 ../../network/state_handler.go:363
#: ../../system/bluetooth/utils_notify.go:50
msgid "%q disconnected"
msgstr "%q disconnesso"

#: ../../network/state_handler.go:345
msgid "Unable to share hotspot, please check dnsmasq settings"
msgstr ""
"Impossibile condividere l'hotspot, controllare le impostazioni dnsmasq"

#: ../../network/state_handler.go:347
msgid "Unable to connect %q, please keep closer to the wireless router"
msgstr "Impossibile collegarsi a %q, avvicinati al router wireless"

#: ../../network/state_handler.go:349
msgid "Unable to connect %q, please check your router or net cable."
msgstr ""
"Impossibile connettersi a %q, controlla il tuo router o il cavo di rete."

#: ../../network/state_handler.go:353
msgid "Connection failed, unable to connect %q, wrong password"
msgstr "Connessione fallita, impossibile connettersi a %q, password errata"

#: ../../network/state_handler.go:355
msgid "Unable to connect %q"
msgstr ""

#: ../../network/state_handler.go:366
msgid "Password is required to connect %q"
msgstr "Password richiesta per connettersi a %q"

#: ../../network/state_handler.go:368
msgid "The %q 802.11 WLAN network could not be found"
msgstr "Il %q 802.11 WLAN non è stato trovato"

#: ../../network/utils_dbus_nm.go:278
msgid "Unknown"
msgstr "Sconosciuto"

#: ../../network/utils_notify.go:170
msgid "Airplane mode enabled."
msgstr "Modalità aereo abilitata."

#: ../../network/utils_notify.go:170 ../../network/utils_notify.go:174
#: ../../network/utils_notify.go:178 ../../network/utils_notify.go:196
#: ../../network/utils_notify.go:199 ../../network/utils_notify.go:288
msgid "Disconnected"
msgstr "Disconnesso"

#: ../../network/utils_notify.go:178
msgid "Access Point mode is not supported by this device."
msgstr "Modalità Access Point non è supportata da questo dispositivo."

#: ../../network/utils_notify.go:182
msgid ""
"The hardware switch of WLAN Card is off, please switch on as necessary."
msgstr ""
"Lo switch hardware della scheda WLAN è spento, attivalo se necessario."

#: ../../network/utils_notify.go:186
msgid "System proxy is set successfully."
msgstr "Il proxy di sistema è stato impostato con successo."

#: ../../network/utils_notify.go:189
msgid "System proxy has been cancelled."
msgstr "Il proxy di sistema è stato eliminato."

#: ../../network/utils_notify.go:193
msgid "Connected"
msgstr "Connesso"

#: ../../service_trigger/msg.go:11
#, c-format
msgid "\"%s\" did not pass the system security verification, and cannot run now"
msgstr ""
"\"%s\" non ha superato la verifica di sicurezza del Sistema, non puoi quindi"
" avviarlo ora"

#: ../../session/power/manager_events.go:203
msgid "Battery critically low"
msgstr "Batteria molto scarica"

#: ../../session/power/manager_events.go:223
#: ../../session/power/manager_events.go:228
#: ../../session/power/manager_events.go:233
#: ../../session/power/manager_events.go:238
msgid "Battery low, please plug in"
msgstr "Livello batteria basso, collega il PC all'alimentazione"

#: ../../session/power/utils.go:438 ../../session/power/utils.go:445
#: ../../session/power/utils.go:452 ../../session/power/utils.go:459
msgid "Power settings changed"
msgstr "Impostazioni dell'alimentazione modificate"

#: ../../session/power/utils.go:483 ../../session/power/utils_test.go:16
#: ../../session/power/utils_test.go:17
msgid "When the lid is closed, "
msgstr "Quando chiudi il coperchio del portatile,"

#: ../../session/power/utils.go:487
msgid "When pressing the power button, "
msgstr "Quando premi il pulsante di alimentazione,"

#: ../../session/power/utils.go:497 ../../session/power/utils_test.go:16
msgid "your computer will shut down"
msgstr "il computer si spegnerà"

#: ../../session/power/utils.go:499 ../../session/power/utils_test.go:17
msgid "your computer will suspend"
msgstr "il computer entrerà in sospensione"

#: ../../session/power/utils.go:501
msgid "your computer will hibernate"
msgstr "il computer andrà in ibernazione"

#: ../../session/power/utils.go:503
msgid "your monitor will turn off"
msgstr "il monitor si spegnerà"

#: ../../session/power/utils.go:505
msgid "your monitor will show the shutdown interface"
msgstr ""

#: ../../session/power/utils.go:507
msgid "it will do nothing to your computer"
msgstr "non succederà nulla"

#: ../../system/bluetooth/utils_notify.go:43
msgid "Connect %q successfully"
msgstr "Connesso con successo a %q"

#: ../../system/bluetooth/utils_notify.go:56
msgid "Make sure %q is turned on and in range"
msgstr "Assicurati che %q sia attivo e nei paraggi"

#: ../../system/bluetooth/utils_notify.go:74
msgid ""
"%q can no longer connect to %q. Try to forget this device and pair it again."
msgstr ""
"%q non può più connettersi a %q. Prova ad eliminare questo dispositivo "
"associato ed accoppiarlo nuovamente."

#: ../../timedate/manager_format.go:75
msgid "Space"
msgstr "Spazio"

#: ../../timedate/manager_ifc.go:51
msgid "Authentication is required to set the system time"
msgstr "Autenticazione richiesta per impostare l'orario di sistema."

#: ../../timedate/manager_ifc.go:64
msgid ""
"Authentication is required to control whether network time synchronization "
"shall be enabled"
msgstr ""
"Autenticazione richiesta per verificare se la sincronizzazione dell'orario "
"mediante Rete può esser abilitata."

#: ../../timedate/manager_ifc.go:74
msgid "Authentication is required to change NTP server"
msgstr "Autenticazione necessaria per cambiare il server NTP"

#: ../../timedate/manager_ifc.go:114
msgid ""
"Authentication is required to control whether the RTC stores the local or "
"UTC time"
msgstr ""
"Autenticazione richiesta per verificare se lo store RTC utilizza l'orario "
"Locale o UTC."

#: ../../timedate/manager_ifc.go:137
msgid "Authentication is required to set the system timezone"
msgstr "Autenticazione richiesta per impostare l'orario di Sistema."<|MERGE_RESOLUTION|>--- conflicted
+++ resolved
@@ -61,44 +61,12 @@
 msgid "User \"%s\" existed before and its data is synced"
 msgstr "L'utente \"%s\" esisteva prima e i suoi dati sono sincronizzati"
 
-<<<<<<< HEAD
-#: ../../appearance/scale.go:41
-msgid "Log out for display scaling settings to take effect"
-msgstr "Disconnetti l'utente per rendere effettivo lo scaling del display"
-
-#: ../../appearance/scale.go:42
-msgid "Set successfully"
-msgstr "Modifica effettuata"
-
-#: ../../appearance/scale.go:52
-msgid "Later"
-msgstr "Dopo"
-
-#: ../../appearance/scale.go:52
-msgid "Log Out Now"
-msgstr "Disconnetti ora"
-
-#: ../../appearance/scale.go:66
-msgid "Setting display scaling"
-msgstr "Imposta scala di visualizzazione"
-
-#: ../../appearance/scale.go:67
-msgid "Display scaling"
-msgstr "Scala di visualizzazione"
-
-#: ../../audio/audio_events.go:459
-=======
 #: ../../audio/audio_events.go:462
->>>>>>> b43406ce
 #, c-format
 msgid "%s had been disabled"
 msgstr "%s è stato disattivato"
 
-<<<<<<< HEAD
-#: ../../audio/audio_events.go:460 ../../dock/app_entry_menu.go:93
-=======
 #: ../../audio/audio_events.go:463
->>>>>>> b43406ce
 msgid "Open"
 msgstr "Apri"
 
@@ -236,32 +204,7 @@
 msgid "Pair"
 msgstr "Abbina"
 
-<<<<<<< HEAD
-#: ../../dock/app_entry_menu.go:100
-msgid "Close All"
-msgstr "Chiudi tutto"
-
-#: ../../dock/app_entry_menu.go:127 ../../dock/app_entry_menu.go:141
-#: ../../dock/app_entry_menu.go:156
-msgid "Force Quit"
-msgstr "Forza chiusura"
-
-#: ../../dock/app_entry_menu.go:160
-msgid "Dock"
-msgstr "Dock"
-
-#: ../../dock/app_entry_menu.go:170
-msgid "Undock"
-msgstr "Sgancia"
-
-#: ../../dock/app_entry_menu.go:180
-msgid "All Windows"
-msgstr "Tutte le finestre"
-
-#: ../../housekeeping/init.go:75
-=======
 #: ../../housekeeping/init.go:90
->>>>>>> b43406ce
 msgid "Insufficient disk space, please clean up in time!"
 msgstr "Spazio su disco insufficiente, ripuliscilo un po'!"
 
@@ -575,21 +518,8 @@
 msgid "OK"
 msgstr "OK"
 
-<<<<<<< HEAD
-#: ../../launcher/manager_uninstall.go:56
-msgid "%q removed successfully"
-msgstr "%q rimossa con successo"
-
-#: ../../launcher/manager_uninstall.go:58
-msgid "Failed to uninstall %q"
-msgstr "Disinstallazione di %q fallita"
-
-#: ../../network/manager_active_conn.go:454
-#: ../../network/manager_active_conn.go:459
-=======
 #: ../../network/manager_active_conn.go:437
 #: ../../network/manager_active_conn.go:442
->>>>>>> b43406ce
 msgid "None"
 msgstr "No"
 
