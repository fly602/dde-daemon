# SOME DESCRIPTIVE TITLE.
# Copyright (C) YEAR THE PACKAGE'S COPYRIGHT HOLDER
# This file is distributed under the same license as the PACKAGE package.
# FIRST AUTHOR <EMAIL@ADDRESS>, YEAR.
# 
# Translators:
# Adrián Ramos García <adrian.ramos.garcia.93@gmail.com>, 2020
# Rubén <feiticeiro2010@hotmail.es>, 2020
# Cindy0514, 2020
# David Rebolo Magariños <drgaga345@gmail.com>, 2020
# 55794061bc336d90de42969fbdc28df8_7437f78 <f3b318f732e51e2854926463b55b3f0e_42535>, 2022
# 
#, fuzzy
msgid ""
msgstr ""
"Project-Id-Version: PACKAGE VERSION\n"
"Report-Msgid-Bugs-To: \n"
"POT-Creation-Date: 2022-12-08 09:59+0800\n"
"PO-Revision-Date: 2020-05-29 07:18+0000\n"
"Last-Translator: 55794061bc336d90de42969fbdc28df8_7437f78 <f3b318f732e51e2854926463b55b3f0e_42535>, 2022\n"
"Language-Team: Galician (Spain) (https://www.transifex.com/linuxdeepin/teams/3617/gl_ES/)\n"
"MIME-Version: 1.0\n"
"Content-Type: text/plain; charset=UTF-8\n"
"Content-Transfer-Encoding: 8bit\n"
"Language: gl_ES\n"
"Plural-Forms: nplurals=2; plural=(n != 1);\n"

#: ../../accounts/checkers/password.go:38
msgid "Please enter a password not less than 8 characters"
msgstr "Por favor, insira un contrasinal de máis de 8 caracteres"

#: ../../accounts/checkers/password.go:40
msgid ""
"The password must contain English letters (case-sensitive), numbers or "
"special symbols (~!@#$%^&*()[]{}\\|/?,.<>)"
msgstr ""
"O contrasinal ten que conter letras en inglés (Sensíbel a maiúsculas), "
"números ou caracteres especiais (~!@#$%^&*()[]{}\\|/?,.<>)"

#: ../../accounts/checkers/username.go:49
msgid "Username cannot be empty"
msgstr "O nome de usuario non pode estar baleiro"

#: ../../accounts/checkers/username.go:54
msgid "The first character must be a letter or number"
msgstr "O primeiro caracter debe ser unha letra ou número"

#: ../../accounts/checkers/username.go:56
msgid "The username already exists"
msgstr "O nome de usuario xa existe"

#: ../../accounts/checkers/username.go:59
msgid "The name already exists"
msgstr "O nome xa existe"

#: ../../accounts/checkers/username.go:61
msgid "Username must be between 3 and 32 characters"
msgstr "O nome de usuario ten de ter entre 3 e 32 caracteres"

#: ../../accounts/manager.go:449
#, c-format
msgid "User \"%s\" existed before and its data is synced"
msgstr ""

<<<<<<< HEAD
#: ../../appearance/scale.go:41
msgid "Log out for display scaling settings to take effect"
msgstr ""
"Pechar sesión para que os axustes do escalado de pantalla teñan efecto"

#: ../../appearance/scale.go:42
msgid "Set successfully"
msgstr "Configurouse correctamente"

#: ../../appearance/scale.go:52
msgid "Later"
msgstr "Despois"

#: ../../appearance/scale.go:52
msgid "Log Out Now"
msgstr "Agora"

#: ../../appearance/scale.go:66
msgid "Setting display scaling"
msgstr "Configuración da escala de visualización"

#: ../../appearance/scale.go:67
msgid "Display scaling"
msgstr "Escala de visualización"

#: ../../audio/audio_events.go:459
=======
#: ../../audio/audio_events.go:462
>>>>>>> b43406ce
#, c-format
msgid "%s had been disabled"
msgstr ""

<<<<<<< HEAD
#: ../../audio/audio_events.go:460 ../../dock/app_entry_menu.go:93
=======
#: ../../audio/audio_events.go:463
>>>>>>> b43406ce
msgid "Open"
msgstr "Abrir"

#: ../../bin/dde-authority/fprint_transaction.go:25
msgid "Fingerprint verification failed"
msgstr "Fallou a verificación da pegada dixital"

#: ../../bin/dde-authority/fprint_transaction.go:26
msgid "Fingerprint verification timed out"
msgstr "O tempo da verificación de pegadas dixitais xa transcorreu"

#: ../../bluetooth/bluez_profile.go:15
#: ../../system/bluetooth/bluez_profile.go:15
msgid "Serial port"
msgstr "Porto serie"

#: ../../bluetooth/bluez_profile.go:16
#: ../../system/bluetooth/bluez_profile.go:16
msgid "Dial-Up networking"
msgstr "Conexión mediante marcación telefónica"

#: ../../bluetooth/bluez_profile.go:17
#: ../../system/bluetooth/bluez_profile.go:17
msgid "Hands-Free device"
msgstr "Dispositivo de mans libres"

#: ../../bluetooth/bluez_profile.go:18
#: ../../system/bluetooth/bluez_profile.go:18
msgid "Hands-Free voice gateway"
msgstr "Gateway de voz mans baleiras"

#: ../../bluetooth/bluez_profile.go:19
#: ../../system/bluetooth/bluez_profile.go:19
msgid "Headset voice gateway"
msgstr "Gateway de voz Auricular"

#: ../../bluetooth/bluez_profile.go:20
#: ../../system/bluetooth/bluez_profile.go:20
msgid "Object push"
msgstr "Empurrar obxectos"

#: ../../bluetooth/bluez_profile.go:21
#: ../../system/bluetooth/bluez_profile.go:21
msgid "File transfer"
msgstr "Transferencia de ficheiros"

#: ../../bluetooth/bluez_profile.go:22
#: ../../system/bluetooth/bluez_profile.go:22
msgid "Synchronization"
msgstr "Sincronización"

#: ../../bluetooth/bluez_profile.go:23
#: ../../system/bluetooth/bluez_profile.go:23
msgid "Phone book access"
msgstr "Acceso a axenda telefónica"

#: ../../bluetooth/bluez_profile.go:24
#: ../../system/bluetooth/bluez_profile.go:24
msgid "Phone book access client"
msgstr "Acceso a cliente da axenda telefónica"

#: ../../bluetooth/bluez_profile.go:25
#: ../../system/bluetooth/bluez_profile.go:25
msgid "Message access"
msgstr "Acceso a mensaxe"

#: ../../bluetooth/bluez_profile.go:26
#: ../../system/bluetooth/bluez_profile.go:26
msgid "Message notification"
msgstr "Mensaxe de notificación"

#: ../../bluetooth/obex_agent.go:376 ../../bluetooth/utils_notify.go:130
#: ../../lastore/lastore.go:435
msgid "Cancel"
msgstr "Cancelar"

#: ../../bluetooth/obex_agent.go:383
msgid "Receiving %[1]q from %[2]q"
msgstr ""

#: ../../bluetooth/obex_agent.go:392
msgid "View"
msgstr "Ver"

#: ../../bluetooth/obex_agent.go:398
msgid "You have received files from %q successfully"
msgstr "O ficheiros de %q recibíronse con éxito"

#: ../../bluetooth/obex_agent.go:399
msgid "Done"
msgstr "Feito"

#: ../../bluetooth/obex_agent.go:414 ../../bluetooth/obex_agent.go:513
msgid "Stop Receiving Files"
msgstr "Deter recepción de ficheiros"

#: ../../bluetooth/obex_agent.go:416
msgid "You have cancelled the file transfer"
msgstr "Cancelaches a transferencia do ficheiro"

#: ../../bluetooth/obex_agent.go:418 ../../system/bluetooth/utils_notify.go:63
#: ../../system/bluetooth/utils_notify.go:72
msgid "Bluetooth connection failed"
msgstr "Fallou a conexión Bluetooth"

#: ../../bluetooth/obex_agent.go:453
msgid "Decline"
msgstr "Rexeitar"

#: ../../bluetooth/obex_agent.go:453
msgid "Receive"
msgstr "Recibir"

#: ../../bluetooth/obex_agent.go:458
msgid "Bluetooth File Transfer"
msgstr "Transferir un ficheiro por Bluetooth"

#: ../../bluetooth/obex_agent.go:459
msgid "%q wants to send files to you. Receive?"
msgstr "%q quere enviarche ficheiros. Recibir?"

#: ../../bluetooth/obex_agent.go:514
msgid "Receiving %q timed out"
msgstr ""

#: ../../bluetooth/utils_notify.go:119
msgid "Click here to connect to %q"
msgstr "Prema aquí para conectarte a% q"

#: ../../bluetooth/utils_notify.go:120
msgid "Add Bluetooth devices"
msgstr "Engadir dispositivos Bluetooth"

#: ../../bluetooth/utils_notify.go:130
msgid "Pair"
msgstr "Emparellar"

<<<<<<< HEAD
#: ../../dock/app_entry_menu.go:100
msgid "Close All"
msgstr "Pechar todo"

#: ../../dock/app_entry_menu.go:127 ../../dock/app_entry_menu.go:141
#: ../../dock/app_entry_menu.go:156
msgid "Force Quit"
msgstr "Forzar a saída"

#: ../../dock/app_entry_menu.go:160
msgid "Dock"
msgstr "Doca"

#: ../../dock/app_entry_menu.go:170
msgid "Undock"
msgstr "Quitar da doca"

#: ../../dock/app_entry_menu.go:180
msgid "All Windows"
msgstr "Todas as xanelas"

#: ../../housekeeping/init.go:75
=======
#: ../../housekeeping/init.go:90
>>>>>>> b43406ce
msgid "Insufficient disk space, please clean up in time!"
msgstr "Sen espazo no disco, por favor, limpeo agora!"

#: ../../keybinding/shortcuts/id_name_map.go:13
msgid "Launcher"
msgstr "Lanzador"

#: ../../keybinding/shortcuts/id_name_map.go:14
msgid "Terminal"
msgstr "Terminal"

#: ../../keybinding/shortcuts/id_name_map.go:15
msgid "Screen Recorder"
msgstr "Recordatorio na pantalla"

#: ../../keybinding/shortcuts/id_name_map.go:16
msgid "Lock screen"
msgstr "Bloquear a pantalla"

#: ../../keybinding/shortcuts/id_name_map.go:17
msgid "Show/Hide the dock"
msgstr "Amosar/Ocultar a doca"

#: ../../keybinding/shortcuts/id_name_map.go:18
msgid "Shutdown interface"
msgstr "Interface pechada"

#: ../../keybinding/shortcuts/id_name_map.go:19
msgid "Terminal Quake Window"
msgstr "Xanela de terminal Quake"

#: ../../keybinding/shortcuts/id_name_map.go:20
msgid "Screenshot"
msgstr "Captura de pantalla"

#: ../../keybinding/shortcuts/id_name_map.go:21
msgid "Full screenshot"
msgstr "Capturar toda a pantalla"

#: ../../keybinding/shortcuts/id_name_map.go:22
msgid "Window screenshot"
msgstr "Capturar a xanela"

#: ../../keybinding/shortcuts/id_name_map.go:23
msgid "Delay screenshot"
msgstr "Atraso na captura de pantalla"

#: ../../keybinding/shortcuts/id_name_map.go:24
msgid "OCR (Image to Text)"
msgstr ""

#: ../../keybinding/shortcuts/id_name_map.go:25
msgid "Scrollshot"
msgstr ""

#: ../../keybinding/shortcuts/id_name_map.go:26
msgid "File manager"
msgstr "Xestor de ficheiros"

#: ../../keybinding/shortcuts/id_name_map.go:27
msgid "Disable Touchpad"
msgstr "Desactivar a área táctil"

#: ../../keybinding/shortcuts/id_name_map.go:28
msgid "Switch window effects"
msgstr "Cambiar os efectos da xanela"

#: ../../keybinding/shortcuts/id_name_map.go:29
msgid "Fast Screen Off"
msgstr "Fora da pantaia rápida"

#: ../../keybinding/shortcuts/id_name_map.go:30
msgid "System Monitor"
msgstr "Sistema do monitor"

#: ../../keybinding/shortcuts/id_name_map.go:31
msgid "Deepin Picker"
msgstr "Recolledor Deepin"

#: ../../keybinding/shortcuts/id_name_map.go:32
msgid "Desktop AI Assistant"
msgstr "Asistente AI de escritorio"

#: ../../keybinding/shortcuts/id_name_map.go:33
msgid "Text to Speech"
msgstr "Texto a Voz"

#: ../../keybinding/shortcuts/id_name_map.go:34
msgid "Speech to Text"
msgstr "Voz a Texto"

#: ../../keybinding/shortcuts/id_name_map.go:35
msgid "Clipboard"
msgstr "Portapapeis"

#: ../../keybinding/shortcuts/id_name_map.go:36
msgid "Translation"
msgstr "Tradución"

#: ../../keybinding/shortcuts/id_name_map.go:37
msgid "Grand Search"
msgstr ""

#: ../../keybinding/shortcuts/id_name_map.go:38
msgid "Notification Center"
msgstr "Centro de notificacións"

#: ../../keybinding/shortcuts/id_name_map.go:39
#: ../../keybinding/shortcuts/id_name_map.go:46
msgid "Switch Layout"
msgstr "Cambiar Distribución de Teclado"

#: ../../keybinding/shortcuts/id_name_map.go:65
msgid "Switch to left workspace"
msgstr "Cambiar ao espazo de traballo esquerdo"

#: ../../keybinding/shortcuts/id_name_map.go:66
msgid "Switch to right workspace"
msgstr "Cambiar ao espazo de traballo dereito"

#: ../../keybinding/shortcuts/id_name_map.go:67
msgid "Switch to upper workspace"
msgstr "Cambiar ao espazo de traballo superior"

#: ../../keybinding/shortcuts/id_name_map.go:68
msgid "Switch to lower workspace"
msgstr "Cambiar para reducir o espazo de traballo"

#: ../../keybinding/shortcuts/id_name_map.go:70
msgid "Switch similar windows"
msgstr "Cambiar xanelas semellantes"

#: ../../keybinding/shortcuts/id_name_map.go:71
msgid "Switch similar windows in reverse"
msgstr "Cambiar xanelas semellantes en orde inversa"

#: ../../keybinding/shortcuts/id_name_map.go:72
msgid "Switch windows"
msgstr "Cambiar xanelas"

#: ../../keybinding/shortcuts/id_name_map.go:73
msgid "Switch windows in reverse"
msgstr "Cambiar xanelas en orde inversa"

#: ../../keybinding/shortcuts/id_name_map.go:84
msgid "Show desktop"
msgstr "Amosar escritorio"

#: ../../keybinding/shortcuts/id_name_map.go:93
msgid "Maximize window"
msgstr "Maximizar a xanela"

#: ../../keybinding/shortcuts/id_name_map.go:94
msgid "Restore window"
msgstr "Restaurar a xanela"

#: ../../keybinding/shortcuts/id_name_map.go:96
msgid "Minimize window"
msgstr "Minimizar a xanela"

#: ../../keybinding/shortcuts/id_name_map.go:97
msgid "Close window"
msgstr "Pechar a xanela"

#: ../../keybinding/shortcuts/id_name_map.go:98
msgid "Move window"
msgstr "Mover a xanela"

#: ../../keybinding/shortcuts/id_name_map.go:99
msgid "Resize window"
msgstr "Redimensionar a xanela"

#: ../../keybinding/shortcuts/id_name_map.go:114
msgid "Move to left workspace"
msgstr "Mover ao espazo de traballo da esquerda"

#: ../../keybinding/shortcuts/id_name_map.go:115
msgid "Move to right workspace"
msgstr "Mover ao espazo de traballo da dereita"

#: ../../keybinding/shortcuts/id_name_map.go:116
msgid "Move to upper workspace"
msgstr "Mover ao espazo de traballo superior"

#: ../../keybinding/shortcuts/id_name_map.go:117
msgid "Move to lower workspace"
msgstr "Mover ao espazo de traballo inferior"

#: ../../keybinding/shortcuts/id_name_map.go:139
msgid "Display windows of all workspaces"
msgstr "Amosar as xanelas de todos os espazos de traballo"

#: ../../keybinding/shortcuts/id_name_map.go:140
msgid "Display windows of current workspace"
msgstr "Amosar as xanelas do espazo de traballo actual"

#: ../../keybinding/shortcuts/id_name_map.go:141
msgid "Display workspace"
msgstr "Amosar o espazo de traballo"

#: ../../keybinding/shortcuts/id_name_map.go:202
msgid "Switch monitors"
msgstr "Cambiar monitores"

#: ../../langselector/locale.go:48
msgid "Authentication is required to switch language"
msgstr "Requírese autenticación para cambiar a linguaxe"

#: ../../langselector/locale.go:137
msgid ""
"Changing system language and installing the required language packages, "
"please wait..."
msgstr ""
"Cambiando o idioma do sistema e instalando os paquetes de idiomas "
"necesarios, agarde ..."

#: ../../langselector/locale.go:138
msgid "Changing system language, please wait..."
msgstr "Cambiando o idioma do sistema, agarde..."

#: ../../langselector/locale.go:139
msgid "System language changed, please log out and then log in"
msgstr "Cambiouse a lingua do sistema, saia e logo volva a entrar"

#: ../../langselector/locale.go:381
msgid "Failed to change system language, please try later"
msgstr "Erro ao cambiar a lingua do sistema. Proba máis tarde"

#: ../../lastore/lastore.go:427
msgid "Retry"
msgstr "Tentar de novo"

#: ../../lastore/lastore.go:449
msgid "Update Now"
msgstr "Actualizar agora"

#: ../../lastore/lastore.go:479
msgid "Reboot Now"
msgstr "Reiniciar agora"

#: ../../lastore/lastore.go:483
msgid "Remind Me Later"
msgstr ""

#: ../../lastore/lastore.go:490
msgid "10 mins later"
msgstr ""

#: ../../lastore/lastore.go:497
msgid "30 mins later"
msgstr ""

#: ../../lastore/lastore.go:504
msgid "2h later"
msgstr ""

#: ../../lastore/lastore.go:511
msgid "6h later"
msgstr ""

#: ../../lastore/notify.go:93
msgid "%q installed successfully."
msgstr "%q instalada con éxito."

#: ../../lastore/notify.go:96
msgid "%q failed to install."
msgstr "%q non se puido instalar."

#: ../../lastore/notify.go:104
msgid "Removed successfully"
msgstr "Eliminado correctamente"

#: ../../lastore/notify.go:106
msgid "Failed to remove the app"
msgstr "Erro ao eliminar o aplicativo"

#: ../../lastore/notify.go:113
msgid ""
"In order to prevent automatic shutdown, please plug in for normal update."
msgstr ""
"Para previr o apagado automático, por favor conecta á corrente o computador."

#: ../../lastore/notify.go:118
msgid "Package cache wiped"
msgstr "Caché do paquete eliminado"

#: ../../lastore/notify.go:123
msgid "Updates Available"
msgstr ""

#: ../../lastore/notify.go:128
msgid "Reboot after Updates"
msgstr ""

#: ../../lastore/notify.go:129
msgid "Restart the computer to use the system and applications properly"
msgstr ""

#: ../../lastore/notify.go:139
msgid ""
"Your system is being updated, but the capacity is lower than 50%, please "
"plug in to avoid power outage"
msgstr ""

#: ../../lastore/notify.go:140
msgid "OK"
msgstr "Aceptar"

<<<<<<< HEAD
#: ../../launcher/manager_uninstall.go:56
msgid "%q removed successfully"
msgstr "%q eliminouse correctamente"

#: ../../launcher/manager_uninstall.go:58
msgid "Failed to uninstall %q"
msgstr "Erro ao desinstalar %q"

#: ../../network/manager_active_conn.go:454
#: ../../network/manager_active_conn.go:459
=======
#: ../../network/manager_active_conn.go:437
#: ../../network/manager_active_conn.go:442
>>>>>>> b43406ce
msgid "None"
msgstr "Ningún"

#: ../../network/manager_active_conn.go:461
msgid "WEP 40/128-bit Key"
msgstr "Chave WEP 40/128-bit"

#: ../../network/manager_active_conn.go:463
msgid "WPA/WPA2 Personal"
msgstr "WPA/WPA2 Persoal"

#: ../../network/manager_active_conn.go:465
msgid "WPA3 Personal"
msgstr ""

#: ../../network/manager_active_conn.go:473
msgid "TLS"
msgstr "TLS"

#: ../../network/manager_active_conn.go:475
msgid "MD5"
msgstr "MD5"

#: ../../network/manager_active_conn.go:477
msgid "LEAP"
msgstr "LEAP"

#: ../../network/manager_active_conn.go:479
msgid "FAST"
msgstr "RÁPIDO"

#: ../../network/manager_active_conn.go:481
msgid "Tunneled TLS"
msgstr "TLS"

#: ../../network/manager_active_conn.go:483
msgid "Protected EAP"
msgstr "EAP protexido"

#: ../../network/manager_connection.go:346
#: ../../network/manager_connection.go:350
msgid "Wired Connection"
msgstr "Conexión con fíos"

#: ../../network/manager_connection.go:389
msgid "Wired Connection %v"
msgstr ""

#: ../../network/proxychains/utils_notify.go:49
msgid "Application proxy is set successfully"
msgstr ""

#: ../../network/proxychains/utils_notify.go:49
#: ../../network/proxychains/utils_notify.go:52
#: ../../network/utils_notify.go:182 ../../network/utils_notify.go:186
#: ../../network/utils_notify.go:189
msgid "Network"
msgstr "Rede"

#: ../../network/proxychains/utils_notify.go:52
msgid "Failed to set the application proxy"
msgstr ""

#: ../../network/state_handler.go:23
msgid "Device state changed"
msgstr "Cambiou o estado do dispositivo"

#: ../../network/state_handler.go:24
msgid "Device state changed, reason unknown"
msgstr "Cambiou o estado do dispositivo, descoñécese o motivo"

#: ../../network/state_handler.go:25
msgid "The device is now managed"
msgstr "O dispositivo agora está xestionado"

#: ../../network/state_handler.go:26
msgid "The device is no longer managed"
msgstr "O dispositivo non está sendo máis xestionado"

#: ../../network/state_handler.go:27
msgid "The device has not been ready for configuration"
msgstr "O dispositivo non estivo preparado para a súa configuración"

#: ../../network/state_handler.go:28
msgid ""
"IP configuration could not be reserved (no available address, timeout, etc)"
msgstr ""
"Non se puido reservar a configuración IP (sen enderezo dispoñible, tempo de "
"espera, etc.)"

#: ../../network/state_handler.go:29
msgid "The IP configuration is no longer valid"
msgstr "A configuración IP xa non é válida"

#: ../../network/state_handler.go:30
msgid "Passwords were required but not provided"
msgstr "Os contrasinais eran obrigatorios pero non se facilitaron"

#: ../../network/state_handler.go:31
msgid ""
"The 802.1X supplicant disconnected from the access point or authentication "
"server"
msgstr ""
"O suplicante 802.1X desconectouse do punto de acceso ou do servidor de "
"autenticación"

#: ../../network/state_handler.go:32
msgid "Configuration of the 802.1X supplicant failed"
msgstr "Fallou a configuración do suplicante 802.1X"

#: ../../network/state_handler.go:33
msgid "The 802.1X supplicant quitted or failed unexpectedly"
msgstr "O suplicante 802.1X saíu ou fallou inesperadamente"

#: ../../network/state_handler.go:34
msgid "The 802.1X supplicant took too long time to authenticate"
msgstr "O suplicante 802.1X tardou demasiado en autenticarse"

#: ../../network/state_handler.go:35
msgid "The PPP service failed to start within the allowed time"
msgstr "O servizo PPP non puido comezar no tempo permitido"

#: ../../network/state_handler.go:36
msgid "The PPP service disconnected unexpectedly"
msgstr "O servizo PPP desconectouse inesperadamente"

#: ../../network/state_handler.go:37
msgid "The PPP service quitted or failed unexpectedly"
msgstr "O servizo PPP cesou ou fallou inesperadamente"

#: ../../network/state_handler.go:38
msgid "The DHCP service failed to start within the allowed time"
msgstr "O servizo DHCP non se puido iniciar no tempo permitido"

#: ../../network/state_handler.go:39
msgid "The DHCP service reported an unexpected error"
msgstr "O servizo DHCP informou dun erro inesperado"

#: ../../network/state_handler.go:40
msgid "The DHCP service quitted or failed unexpectedly"
msgstr "O servizo DHCP cesou ou fallou inesperadamente"

#: ../../network/state_handler.go:41
msgid "The shared connection service failed to start"
msgstr "Non se puido iniciar o servizo de conexión compartida"

#: ../../network/state_handler.go:42
msgid "The shared connection service quitted or failed unexpectedly"
msgstr "O servizo de conexión compartida pechouse ou fallou inesperadamente"

#: ../../network/state_handler.go:43
msgid "The AutoIP service failed to start"
msgstr "O servizo AutoIP non puido comezar"

#: ../../network/state_handler.go:44
msgid "The AutoIP service reported an unexpected error"
msgstr "O servizo AutoIP informou dun erro inesperado"

#: ../../network/state_handler.go:45
msgid "The AutoIP service quitted or failed unexpectedly"
msgstr "O servizo AutoIP cesou ou fallou inesperadamente"

#: ../../network/state_handler.go:46
msgid "Dialing failed due to busy lines"
msgstr "Fallou a marcación debido ás liñas ocupadas"

#: ../../network/state_handler.go:47
msgid "Dialing failed due to no dial tone"
msgstr "Fallou a marcaxe debido a que non hai ningún ton de marcación"

#: ../../network/state_handler.go:48
msgid "Dialing failed due to the carrier"
msgstr "Fallou a marcaxe debido ao operador"

#: ../../network/state_handler.go:49
msgid "Dialing timed out"
msgstr "Rematou a marcación"

#: ../../network/state_handler.go:50
msgid "Dialing failed"
msgstr "Erro na marcación"

#: ../../network/state_handler.go:51
msgid "Modem initialization failed"
msgstr "Fallou a inicialización do módem"

#: ../../network/state_handler.go:52
msgid "Failed to select the specified GSM APN"
msgstr "Erro ao seleccionar a APN GSM especificada"

#: ../../network/state_handler.go:53
msgid "No networks searched"
msgstr "Non se buscaron redes"

#: ../../network/state_handler.go:54
msgid "Network registration was denied"
msgstr "O rexistro da rede foi denegado"

#: ../../network/state_handler.go:55
msgid "Network registration timed out"
msgstr "O rexistro en rede rematou o tempo"

#: ../../network/state_handler.go:56
msgid "Failed to register to the requested GSM network"
msgstr "Erro ao rexistrarse na rede GSM solicitada"

#: ../../network/state_handler.go:57
msgid "PIN check failed"
msgstr "Erro ao comprobar o PIN"

#: ../../network/state_handler.go:58
msgid "Necessary firmware for the device may be missed"
msgstr "Non se pode perder o soporte lóxico necesario para o dispositivo"

#: ../../network/state_handler.go:59
msgid "The device was removed"
msgstr "Eliminouse o dispositivo"

#: ../../network/state_handler.go:60
msgid "NetworkManager went to sleep"
msgstr "O xerente da rede foi durmir"

#: ../../network/state_handler.go:61
msgid "The device's active connection was removed or disappeared"
msgstr "A conexión activa do dispositivo eliminouse ou desapareceu"

#: ../../network/state_handler.go:62
msgid "A user or client requested to disconnect"
msgstr "Un usuario ou cliente solicitou desconectarse"

#: ../../network/state_handler.go:63
msgid "The device's carrier/link changed"
msgstr "Cambiouse o portador / ligazón do dispositivo"

#: ../../network/state_handler.go:64
msgid "The device's existing connection was assumed"
msgstr "Asumiuse a conexión existente no dispositivo"

#: ../../network/state_handler.go:65
msgid "The 802.1x supplicant is now available"
msgstr "O suplicante 802.1x xa está dispoñible"

#: ../../network/state_handler.go:66
msgid "The modem could not be found"
msgstr "Non se atopou o módem"

#: ../../network/state_handler.go:67
msgid "The Bluetooth connection timed out or failed"
msgstr "A conexión Bluetooth agardou o tempo ou fallou"

#: ../../network/state_handler.go:68
msgid "GSM Modem's SIM Card was not inserted"
msgstr "Non se inseriu a tarxeta SIM do módem GSM"

#: ../../network/state_handler.go:69
msgid "GSM Modem's SIM PIN required"
msgstr "É necesario un PIN SIM do módem GSM"

#: ../../network/state_handler.go:70
msgid "GSM Modem's SIM PUK required"
msgstr "Módem GSM requirido PUK"

#: ../../network/state_handler.go:71
msgid "SIM card error in GSM Modem"
msgstr "Erro da tarxeta SIM no módem GSM"

#: ../../network/state_handler.go:72
msgid "InfiniBand device does not support connected mode"
msgstr "O dispositivo InfiniBand non admite o modo conectado"

#: ../../network/state_handler.go:73
msgid "A dependency of the connection failed"
msgstr "Fallou unha dependencia da conexión"

#: ../../network/state_handler.go:74
msgid "RFC 2684 Ethernet bridging error to ADSL"
msgstr "RFC 2684 Erro de conexión entre Ethernet e ADSL"

#: ../../network/state_handler.go:75
msgid "ModemManager did not run or quitted unexpectedly"
msgstr "ModemManager non se executou ou saíu inesperadamente"

#: ../../network/state_handler.go:76
msgid "The 802.11 WLAN network could not be found"
msgstr "Non se atopou a rede WLAN 802.11"

#: ../../network/state_handler.go:77
msgid "A secondary connection of the base connection failed"
msgstr "Fallou unha conexión secundaria da conexión base"

#: ../../network/state_handler.go:80
msgid "DCB or FCoE setup failed"
msgstr "Fallou a configuración do DCB ou FCoE"

#: ../../network/state_handler.go:81
msgid "Network teaming control failed"
msgstr "Fallou o control do equipo da rede"

#: ../../network/state_handler.go:82
msgid "Modem failed to run or not available"
msgstr "Non foi posible executar o módem ou non estar dispoñible"

#: ../../network/state_handler.go:83
msgid "Modem now ready and available"
msgstr "Módem agora listo e dispoñible"

#: ../../network/state_handler.go:84
msgid "SIM PIN is incorrect"
msgstr "O PIN da SIM é incorrecto"

#: ../../network/state_handler.go:85
msgid "New connection activation is enqueuing"
msgstr "A nova activación de conexión é solicitante"

#: ../../network/state_handler.go:86
msgid "Parent device changed"
msgstr "O dispositivo parente cambiou"

#: ../../network/state_handler.go:87
msgid "Management status of parent device changed"
msgstr "Cambiouse o estado de xestión do dispositivo pai"

#: ../../network/state_handler.go:90
msgid "Network cable is unplugged"
msgstr "O cable de rede está desconectado"

#: ../../network/state_handler.go:91
msgid "Please make sure SIM card has been inserted with mobile network signal"
msgstr "Asegúrese de que a tarxeta SIM foi inserida co sinal de rede móbil"

#: ../../network/state_handler.go:92
msgid ""
"Please make sure a correct plan was selected without arrearage of SIM card"
msgstr ""
"Asegúrese de que se seleccionou un plan correcto sen arranxar a tarxeta SIM"

#: ../../network/state_handler.go:95
msgid "Failed to activate VPN connection, reason unknown"
msgstr "Erro ao activar a conexión VPN, motivo descoñecido"

#: ../../network/state_handler.go:96
msgid "Failed to activate VPN connection"
msgstr "Erro ao activar a conexión VPN"

#: ../../network/state_handler.go:97
msgid "The VPN connection state changed due to being disconnected by users"
msgstr ""
"O estado de conexión VPN cambiou debido a ser desconectado polos usuarios"

#: ../../network/state_handler.go:98
msgid ""
"The VPN connection state changed due to being disconnected from devices"
msgstr ""
"O estado da conexión VPN cambiou debido a estar desconectado dos "
"dispositivos"

#: ../../network/state_handler.go:99
msgid "VPN service stopped"
msgstr "O servizo VPN parou"

#: ../../network/state_handler.go:100
msgid "The IP config of VPN connection was invalid"
msgstr "A configuración IP da conexión VPN non era válida"

#: ../../network/state_handler.go:101
msgid "The connection attempt to VPN service timed out"
msgstr "Rematouse o intento de conexión ao servizo VPN"

#: ../../network/state_handler.go:102
msgid "The VPN service start timed out"
msgstr "O servizo VPN comezou o prazo"

#: ../../network/state_handler.go:103
msgid "The VPN service failed to start"
msgstr "O servizo VPN non puido comezar"

#: ../../network/state_handler.go:104
msgid "The VPN connection password was not provided"
msgstr "Non se forneceu o contrasinal de conexión VPN"

#: ../../network/state_handler.go:105
msgid "Authentication to VPN server failed"
msgstr "Fallou a autenticación ao servidor VPN"

#: ../../network/state_handler.go:106
msgid "The connection was deleted from settings"
msgstr "A conexión eliminouse da configuración"

#: ../../network/state_handler.go:256
msgid "Enabling hotspot"
msgstr "Habilitar punto de acceso"

#: ../../network/state_handler.go:260
msgid "Connecting %q"
msgstr "Conectando %q"

#: ../../network/state_handler.go:269
msgid "Hotspot enabled"
msgstr "Punto de acceso habilitado"

#: ../../network/state_handler.go:271
msgid "%q connected"
msgstr "%q conectado"

#: ../../network/state_handler.go:282 ../../network/state_handler.go:337
msgid "Hotspot disabled"
msgstr "Punto de acceso desactivado"

#: ../../network/state_handler.go:339 ../../network/state_handler.go:363
#: ../../system/bluetooth/utils_notify.go:50
msgid "%q disconnected"
msgstr "%q desconectado"

#: ../../network/state_handler.go:345
msgid "Unable to share hotspot, please check dnsmasq settings"
msgstr ""
"Non se pode compartir un punto de acceso, comprobe a configuración de "
"dnsmasq"

#: ../../network/state_handler.go:347
msgid "Unable to connect %q, please keep closer to the wireless router"
msgstr "Non se puido conectar% q, mantéñase máis preto do router sen fíos"

#: ../../network/state_handler.go:349
msgid "Unable to connect %q, please check your router or net cable."
msgstr "Non se puido conectar% q, comproba o enrutador ou o cable neto."

#: ../../network/state_handler.go:353
msgid "Connection failed, unable to connect %q, wrong password"
msgstr "Fallou a conexión e non se puido conectar% q, contrasinal incorrecto"

#: ../../network/state_handler.go:355
msgid "Unable to connect %q"
msgstr ""

#: ../../network/state_handler.go:366
msgid "Password is required to connect %q"
msgstr "O contrasinal é necesario para conectar% q"

#: ../../network/state_handler.go:368
msgid "The %q 802.11 WLAN network could not be found"
msgstr ""

#: ../../network/utils_dbus_nm.go:278
msgid "Unknown"
msgstr "Descoñecido"

#: ../../network/utils_notify.go:170
msgid "Airplane mode enabled."
msgstr "Modo avión activado."

#: ../../network/utils_notify.go:170 ../../network/utils_notify.go:174
#: ../../network/utils_notify.go:178 ../../network/utils_notify.go:196
#: ../../network/utils_notify.go:199 ../../network/utils_notify.go:288
msgid "Disconnected"
msgstr "Desconectado"

#: ../../network/utils_notify.go:178
msgid "Access Point mode is not supported by this device."
msgstr "O modo punto de acceso non está soportado por este dispositivo."

#: ../../network/utils_notify.go:182
msgid ""
"The hardware switch of WLAN Card is off, please switch on as necessary."
msgstr ""
"O interruptor físico da tarxeta WLAN está en apagado, por favor encendao."

#: ../../network/utils_notify.go:186
msgid "System proxy is set successfully."
msgstr "Proxy configurado con éxito."

#: ../../network/utils_notify.go:189
msgid "System proxy has been cancelled."
msgstr "Cancelouse a configuración do proxy."

#: ../../network/utils_notify.go:193
msgid "Connected"
msgstr "Conectado"

#: ../../service_trigger/msg.go:11
#, c-format
msgid "\"%s\" did not pass the system security verification, and cannot run now"
msgstr ""
"\"%s\" non superou a verificación de seguridade do sistema e non se pode "
"executar agora"

#: ../../session/power/manager_events.go:203
msgid "Battery critically low"
msgstr "Batería moi baixa"

#: ../../session/power/manager_events.go:223
#: ../../session/power/manager_events.go:228
#: ../../session/power/manager_events.go:233
#: ../../session/power/manager_events.go:238
msgid "Battery low, please plug in"
msgstr "Batería baixa, conécteo"

#: ../../session/power/utils.go:438 ../../session/power/utils.go:445
#: ../../session/power/utils.go:452 ../../session/power/utils.go:459
msgid "Power settings changed"
msgstr "A configuración de enerxía cambiou"

#: ../../session/power/utils.go:483 ../../session/power/utils_test.go:16
#: ../../session/power/utils_test.go:17
msgid "When the lid is closed, "
msgstr "Cando a tapa está pechada,"

#: ../../session/power/utils.go:487
msgid "When pressing the power button, "
msgstr "Cando presionas o botón de acendido,"

#: ../../session/power/utils.go:497 ../../session/power/utils_test.go:16
msgid "your computer will shut down"
msgstr "o teu computador apagarase"

#: ../../session/power/utils.go:499 ../../session/power/utils_test.go:17
msgid "your computer will suspend"
msgstr "o teu computador suspenderase"

#: ../../session/power/utils.go:501
msgid "your computer will hibernate"
msgstr "o teu computador hibernará"

#: ../../session/power/utils.go:503
msgid "your monitor will turn off"
msgstr "o teu monitor apagarase"

#: ../../session/power/utils.go:505
msgid "your monitor will show the shutdown interface"
msgstr ""

#: ../../session/power/utils.go:507
msgid "it will do nothing to your computer"
msgstr "Non fará nada ao teu computador"

#: ../../system/bluetooth/utils_notify.go:43
msgid "Connect %q successfully"
msgstr "Conectar %q correctamente"

#: ../../system/bluetooth/utils_notify.go:56
msgid "Make sure %q is turned on and in range"
msgstr "Verifica que %q está aceso e no rango de alcance"

#: ../../system/bluetooth/utils_notify.go:74
msgid ""
"%q can no longer connect to %q. Try to forget this device and pair it again."
msgstr ""

#: ../../timedate/manager_format.go:75
msgid "Space"
msgstr ""

#: ../../timedate/manager_ifc.go:51
msgid "Authentication is required to set the system time"
msgstr "A autenticación é necesaria para configurar a hora do sistema"

#: ../../timedate/manager_ifc.go:64
msgid ""
"Authentication is required to control whether network time synchronization "
"shall be enabled"
msgstr "A autentificación é necesaria para configurar a hora do sistema"

#: ../../timedate/manager_ifc.go:74
msgid "Authentication is required to change NTP server"
msgstr "A autentificación é necesaria para cambiar o servidor NTP"

#: ../../timedate/manager_ifc.go:114
msgid ""
"Authentication is required to control whether the RTC stores the local or "
"UTC time"
msgstr ""
"A autentificación é necesaria para controlar se o RTC almacena a hora local "
"ou a UTC"

#: ../../timedate/manager_ifc.go:137
msgid "Authentication is required to set the system timezone"
msgstr ""
"A autentificación é necesaria para configurar o fuso horario do sistema"<|MERGE_RESOLUTION|>--- conflicted
+++ resolved
@@ -62,45 +62,12 @@
 msgid "User \"%s\" existed before and its data is synced"
 msgstr ""
 
-<<<<<<< HEAD
-#: ../../appearance/scale.go:41
-msgid "Log out for display scaling settings to take effect"
-msgstr ""
-"Pechar sesión para que os axustes do escalado de pantalla teñan efecto"
-
-#: ../../appearance/scale.go:42
-msgid "Set successfully"
-msgstr "Configurouse correctamente"
-
-#: ../../appearance/scale.go:52
-msgid "Later"
-msgstr "Despois"
-
-#: ../../appearance/scale.go:52
-msgid "Log Out Now"
-msgstr "Agora"
-
-#: ../../appearance/scale.go:66
-msgid "Setting display scaling"
-msgstr "Configuración da escala de visualización"
-
-#: ../../appearance/scale.go:67
-msgid "Display scaling"
-msgstr "Escala de visualización"
-
-#: ../../audio/audio_events.go:459
-=======
 #: ../../audio/audio_events.go:462
->>>>>>> b43406ce
 #, c-format
 msgid "%s had been disabled"
 msgstr ""
 
-<<<<<<< HEAD
-#: ../../audio/audio_events.go:460 ../../dock/app_entry_menu.go:93
-=======
 #: ../../audio/audio_events.go:463
->>>>>>> b43406ce
 msgid "Open"
 msgstr "Abrir"
 
@@ -238,32 +205,7 @@
 msgid "Pair"
 msgstr "Emparellar"
 
-<<<<<<< HEAD
-#: ../../dock/app_entry_menu.go:100
-msgid "Close All"
-msgstr "Pechar todo"
-
-#: ../../dock/app_entry_menu.go:127 ../../dock/app_entry_menu.go:141
-#: ../../dock/app_entry_menu.go:156
-msgid "Force Quit"
-msgstr "Forzar a saída"
-
-#: ../../dock/app_entry_menu.go:160
-msgid "Dock"
-msgstr "Doca"
-
-#: ../../dock/app_entry_menu.go:170
-msgid "Undock"
-msgstr "Quitar da doca"
-
-#: ../../dock/app_entry_menu.go:180
-msgid "All Windows"
-msgstr "Todas as xanelas"
-
-#: ../../housekeeping/init.go:75
-=======
 #: ../../housekeeping/init.go:90
->>>>>>> b43406ce
 msgid "Insufficient disk space, please clean up in time!"
 msgstr "Sen espazo no disco, por favor, limpeo agora!"
 
@@ -572,21 +514,8 @@
 msgid "OK"
 msgstr "Aceptar"
 
-<<<<<<< HEAD
-#: ../../launcher/manager_uninstall.go:56
-msgid "%q removed successfully"
-msgstr "%q eliminouse correctamente"
-
-#: ../../launcher/manager_uninstall.go:58
-msgid "Failed to uninstall %q"
-msgstr "Erro ao desinstalar %q"
-
-#: ../../network/manager_active_conn.go:454
-#: ../../network/manager_active_conn.go:459
-=======
 #: ../../network/manager_active_conn.go:437
 #: ../../network/manager_active_conn.go:442
->>>>>>> b43406ce
 msgid "None"
 msgstr "Ningún"
 
