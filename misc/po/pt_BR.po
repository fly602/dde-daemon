# SOME DESCRIPTIVE TITLE.
# Copyright (C) YEAR THE PACKAGE'S COPYRIGHT HOLDER
# This file is distributed under the same license as the PACKAGE package.
# FIRST AUTHOR <EMAIL@ADDRESS>, YEAR.
# 
# Translators:
# Kayo Martins <kayomfreire@gmail.com>, 2020
# Cleber Teixeira, 2020
# Bruno Gama <brunnogama@gmail.com>, 2020
# JeffWagen <jeff.wagen@yahoo.com>, 2020
# Rubens de Almeida Medeiros <rubens.cejovem@gmail.com>, 2020
# Paulo Schopf, 2020
# Felipe André Alves Santos <lip.dre@gmail.com>, 2020
# Raphael Miquelis <raphaelmiquelis@gmail.com>, 2020
# RAFAEL GAUNA <rafaelgt.mbin@gmail.com>, 2021
# Cassiano Molinari <chano2808a@gmail.com>, 2021
# Fábio C, 2022
# Joel Queiroz <joelcfq@yandex.ru>, 2022
# Flavio Lima <flaviolimaviolinista@gmail.com>, 2022
# Cindy0514, 2022
# 1d1ce5c8357ff895d313b0cce072591e_46a6b98, 2022
# Alex, 2022
# 
#, fuzzy
msgid ""
msgstr ""
"Project-Id-Version: PACKAGE VERSION\n"
"Report-Msgid-Bugs-To: \n"
"POT-Creation-Date: 2022-12-08 09:59+0800\n"
"PO-Revision-Date: 2020-05-29 07:18+0000\n"
"Last-Translator: Alex, 2022\n"
"Language-Team: Portuguese (Brazil) (https://www.transifex.com/linuxdeepin/teams/3617/pt_BR/)\n"
"MIME-Version: 1.0\n"
"Content-Type: text/plain; charset=UTF-8\n"
"Content-Transfer-Encoding: 8bit\n"
"Language: pt_BR\n"
"Plural-Forms: nplurals=3; plural=(n == 0 || n == 1) ? 0 : n != 0 && n % 1000000 == 0 ? 1 : 2;\n"

#: ../../accounts/checkers/password.go:38
msgid "Please enter a password not less than 8 characters"
msgstr "Digite uma senha com pelo menos 8 caracteres"

#: ../../accounts/checkers/password.go:40
msgid ""
"The password must contain English letters (case-sensitive), numbers or "
"special symbols (~!@#$%^&*()[]{}\\|/?,.<>)"
msgstr ""
"A senha deve conter letras em Inglês (sensível a maiúsculas e minúsculas), "
"números ou símbolos especiais (~!@#$%^&*()[]{}\\|/?,.<>)"

#: ../../accounts/checkers/username.go:49
msgid "Username cannot be empty"
msgstr "O nome de usuário não pode ficar em branco"

#: ../../accounts/checkers/username.go:54
msgid "The first character must be a letter or number"
msgstr "O primeiro caractere deve ser uma letra ou um número"

#: ../../accounts/checkers/username.go:56
msgid "The username already exists"
msgstr "O nome de usuário já existe"

#: ../../accounts/checkers/username.go:59
msgid "The name already exists"
msgstr "O nome já existe"

#: ../../accounts/checkers/username.go:61
msgid "Username must be between 3 and 32 characters"
msgstr "O nome de usuário deve conter entre 3 a 32 caracteres"

#: ../../accounts/manager.go:449
#, c-format
msgid "User \"%s\" existed before and its data is synced"
msgstr ""

<<<<<<< HEAD
#: ../../appearance/scale.go:41
msgid "Log out for display scaling settings to take effect"
msgstr "Sair para que as configurações da escala de exibição tenham efeito"

#: ../../appearance/scale.go:42
msgid "Set successfully"
msgstr "Definido"

#: ../../appearance/scale.go:52
msgid "Later"
msgstr "Mais tarde"

#: ../../appearance/scale.go:52
msgid "Log Out Now"
msgstr "Sair"

#: ../../appearance/scale.go:66
msgid "Setting display scaling"
msgstr "Configurando a escala de exibição"

#: ../../appearance/scale.go:67
msgid "Display scaling"
msgstr "Escala de Exibição"

#: ../../audio/audio_events.go:459
=======
#: ../../audio/audio_events.go:462
>>>>>>> b43406ce
#, c-format
msgid "%s had been disabled"
msgstr "%s foi desativado"

<<<<<<< HEAD
#: ../../audio/audio_events.go:460 ../../dock/app_entry_menu.go:93
=======
#: ../../audio/audio_events.go:463
>>>>>>> b43406ce
msgid "Open"
msgstr "Abrir"

#: ../../bin/dde-authority/fprint_transaction.go:25
msgid "Fingerprint verification failed"
msgstr "Falha ao verificar a impressão digital"

#: ../../bin/dde-authority/fprint_transaction.go:26
msgid "Fingerprint verification timed out"
msgstr "O tempo de verificação da impressão digital expirou"

#: ../../bluetooth/bluez_profile.go:15
#: ../../system/bluetooth/bluez_profile.go:15
msgid "Serial port"
msgstr "Porta serial"

#: ../../bluetooth/bluez_profile.go:16
#: ../../system/bluetooth/bluez_profile.go:16
msgid "Dial-Up networking"
msgstr "Conexão discada"

#: ../../bluetooth/bluez_profile.go:17
#: ../../system/bluetooth/bluez_profile.go:17
msgid "Hands-Free device"
msgstr "Dispositivo de Mãos Livres"

#: ../../bluetooth/bluez_profile.go:18
#: ../../system/bluetooth/bluez_profile.go:18
msgid "Hands-Free voice gateway"
msgstr "Gateway de voz de mãos-livres"

#: ../../bluetooth/bluez_profile.go:19
#: ../../system/bluetooth/bluez_profile.go:19
msgid "Headset voice gateway"
msgstr "Gateway de voz do headset"

#: ../../bluetooth/bluez_profile.go:20
#: ../../system/bluetooth/bluez_profile.go:20
msgid "Object push"
msgstr "Envio de objeto"

#: ../../bluetooth/bluez_profile.go:21
#: ../../system/bluetooth/bluez_profile.go:21
msgid "File transfer"
msgstr "Transferência de arquivos"

#: ../../bluetooth/bluez_profile.go:22
#: ../../system/bluetooth/bluez_profile.go:22
msgid "Synchronization"
msgstr "Sincronização"

#: ../../bluetooth/bluez_profile.go:23
#: ../../system/bluetooth/bluez_profile.go:23
msgid "Phone book access"
msgstr "Acesso aos contatos"

#: ../../bluetooth/bluez_profile.go:24
#: ../../system/bluetooth/bluez_profile.go:24
msgid "Phone book access client"
msgstr "Cliente de acesso aos contatos"

#: ../../bluetooth/bluez_profile.go:25
#: ../../system/bluetooth/bluez_profile.go:25
msgid "Message access"
msgstr "Acesso às mensagens"

#: ../../bluetooth/bluez_profile.go:26
#: ../../system/bluetooth/bluez_profile.go:26
msgid "Message notification"
msgstr "Notificação de mensagem"

#: ../../bluetooth/obex_agent.go:376 ../../bluetooth/utils_notify.go:130
#: ../../lastore/lastore.go:435
msgid "Cancel"
msgstr "Cancelar"

#: ../../bluetooth/obex_agent.go:383
msgid "Receiving %[1]q from %[2]q"
msgstr "Recebendo %[1]q de %[2]q"

#: ../../bluetooth/obex_agent.go:392
msgid "View"
msgstr "Visualizar"

#: ../../bluetooth/obex_agent.go:398
msgid "You have received files from %q successfully"
msgstr "Os arquivos de %q foram recebidos"

#: ../../bluetooth/obex_agent.go:399
msgid "Done"
msgstr "Concluído"

#: ../../bluetooth/obex_agent.go:414 ../../bluetooth/obex_agent.go:513
msgid "Stop Receiving Files"
msgstr "Interromper o Recebimento de Arquivos"

#: ../../bluetooth/obex_agent.go:416
msgid "You have cancelled the file transfer"
msgstr "A transferência do arquivo foi cancelada"

#: ../../bluetooth/obex_agent.go:418 ../../system/bluetooth/utils_notify.go:63
#: ../../system/bluetooth/utils_notify.go:72
msgid "Bluetooth connection failed"
msgstr "Falha na conexão Bluetooth"

#: ../../bluetooth/obex_agent.go:453
msgid "Decline"
msgstr "Recusar"

#: ../../bluetooth/obex_agent.go:453
msgid "Receive"
msgstr "Receber"

#: ../../bluetooth/obex_agent.go:458
msgid "Bluetooth File Transfer"
msgstr "Transferência de Arquivos por Bluetooth"

#: ../../bluetooth/obex_agent.go:459
msgid "%q wants to send files to you. Receive?"
msgstr "%q está enviando arquivos. Receber?"

#: ../../bluetooth/obex_agent.go:514
msgid "Receiving %q timed out"
msgstr "O recebimento de %s expirou"

#: ../../bluetooth/utils_notify.go:119
msgid "Click here to connect to %q"
msgstr "Clique aqui para conectar-se à %q"

#: ../../bluetooth/utils_notify.go:120
msgid "Add Bluetooth devices"
msgstr "Adicionar dispositivos Bluetooth"

#: ../../bluetooth/utils_notify.go:130
msgid "Pair"
msgstr "Emparelhar"

<<<<<<< HEAD
#: ../../dock/app_entry_menu.go:100
msgid "Close All"
msgstr "Fechar Tudo"

#: ../../dock/app_entry_menu.go:127 ../../dock/app_entry_menu.go:141
#: ../../dock/app_entry_menu.go:156
msgid "Force Quit"
msgstr "Forçar Saída"

#: ../../dock/app_entry_menu.go:160
msgid "Dock"
msgstr "Dock"

#: ../../dock/app_entry_menu.go:170
msgid "Undock"
msgstr "Remover da Dock"

#: ../../dock/app_entry_menu.go:180
msgid "All Windows"
msgstr "Todas as Janelas"

#: ../../housekeeping/init.go:75
=======
#: ../../housekeeping/init.go:90
>>>>>>> b43406ce
msgid "Insufficient disk space, please clean up in time!"
msgstr "Espaço insuficiente em disco; será necessário liberar espaço!"

#: ../../keybinding/shortcuts/id_name_map.go:13
msgid "Launcher"
msgstr "Lançador"

#: ../../keybinding/shortcuts/id_name_map.go:14
msgid "Terminal"
msgstr "Terminal"

#: ../../keybinding/shortcuts/id_name_map.go:15
msgid "Screen Recorder"
msgstr "Gravador de Tela"

#: ../../keybinding/shortcuts/id_name_map.go:16
msgid "Lock screen"
msgstr "Bloquear Tela"

#: ../../keybinding/shortcuts/id_name_map.go:17
msgid "Show/Hide the dock"
msgstr "Exibir/Ocultar a Dock"

#: ../../keybinding/shortcuts/id_name_map.go:18
msgid "Shutdown interface"
msgstr "Interface de desligamento"

#: ../../keybinding/shortcuts/id_name_map.go:19
msgid "Terminal Quake Window"
msgstr "Janela Quake do Terminal"

#: ../../keybinding/shortcuts/id_name_map.go:20
msgid "Screenshot"
msgstr "Captura de Tela"

#: ../../keybinding/shortcuts/id_name_map.go:21
msgid "Full screenshot"
msgstr "Capturar em tela cheia"

#: ../../keybinding/shortcuts/id_name_map.go:22
msgid "Window screenshot"
msgstr "Captura da Janela"

#: ../../keybinding/shortcuts/id_name_map.go:23
msgid "Delay screenshot"
msgstr "Atrasar captura"

#: ../../keybinding/shortcuts/id_name_map.go:24
msgid "OCR (Image to Text)"
msgstr ""

#: ../../keybinding/shortcuts/id_name_map.go:25
msgid "Scrollshot"
msgstr ""

#: ../../keybinding/shortcuts/id_name_map.go:26
msgid "File manager"
msgstr "Gerenciador de arquivos"

#: ../../keybinding/shortcuts/id_name_map.go:27
msgid "Disable Touchpad"
msgstr "Desativar Touchpad"

#: ../../keybinding/shortcuts/id_name_map.go:28
msgid "Switch window effects"
msgstr "Alternar o efeito janela"

#: ../../keybinding/shortcuts/id_name_map.go:29
msgid "Fast Screen Off"
msgstr "Desligar Rapidamente a Tela"

#: ../../keybinding/shortcuts/id_name_map.go:30
msgid "System Monitor"
msgstr "Monitor de Sistema"

#: ../../keybinding/shortcuts/id_name_map.go:31
msgid "Deepin Picker"
msgstr "deepin Seletor de Cores"

#: ../../keybinding/shortcuts/id_name_map.go:32
msgid "Desktop AI Assistant"
msgstr "Assistente Virtual"

#: ../../keybinding/shortcuts/id_name_map.go:33
msgid "Text to Speech"
msgstr "Texto para Fala"

#: ../../keybinding/shortcuts/id_name_map.go:34
msgid "Speech to Text"
msgstr "Fala para Texto"

#: ../../keybinding/shortcuts/id_name_map.go:35
msgid "Clipboard"
msgstr "Área de Transferência"

#: ../../keybinding/shortcuts/id_name_map.go:36
msgid "Translation"
msgstr "Tradução"

#: ../../keybinding/shortcuts/id_name_map.go:37
msgid "Grand Search"
msgstr "Pesquisa geral"

#: ../../keybinding/shortcuts/id_name_map.go:38
msgid "Notification Center"
msgstr "Central de Notificações"

#: ../../keybinding/shortcuts/id_name_map.go:39
#: ../../keybinding/shortcuts/id_name_map.go:46
msgid "Switch Layout"
msgstr "Alternar Layout"

#: ../../keybinding/shortcuts/id_name_map.go:65
msgid "Switch to left workspace"
msgstr "Alternar para Área de Trabalho à esquerda"

#: ../../keybinding/shortcuts/id_name_map.go:66
msgid "Switch to right workspace"
msgstr "Alternar para Área de Trabalho à direita"

#: ../../keybinding/shortcuts/id_name_map.go:67
msgid "Switch to upper workspace"
msgstr "Alternar para Área de Trabalho superior"

#: ../../keybinding/shortcuts/id_name_map.go:68
msgid "Switch to lower workspace"
msgstr "Alternar para Área de Trabalho inferior"

#: ../../keybinding/shortcuts/id_name_map.go:70
msgid "Switch similar windows"
msgstr "Alternar entre janelas similares"

#: ../../keybinding/shortcuts/id_name_map.go:71
msgid "Switch similar windows in reverse"
msgstr "Alternar entre janelas semelhantes em reverso"

#: ../../keybinding/shortcuts/id_name_map.go:72
msgid "Switch windows"
msgstr "Alternar entre janelas"

#: ../../keybinding/shortcuts/id_name_map.go:73
msgid "Switch windows in reverse"
msgstr "Alternar entre janelas em reverso"

#: ../../keybinding/shortcuts/id_name_map.go:84
msgid "Show desktop"
msgstr "Área de Trabalho"

#: ../../keybinding/shortcuts/id_name_map.go:93
msgid "Maximize window"
msgstr "Maximizar Janela"

#: ../../keybinding/shortcuts/id_name_map.go:94
msgid "Restore window"
msgstr "Restaurar Janela"

#: ../../keybinding/shortcuts/id_name_map.go:96
msgid "Minimize window"
msgstr "Minimizar Janela"

#: ../../keybinding/shortcuts/id_name_map.go:97
msgid "Close window"
msgstr "Fechar Janela"

#: ../../keybinding/shortcuts/id_name_map.go:98
msgid "Move window"
msgstr "Mover Janela"

#: ../../keybinding/shortcuts/id_name_map.go:99
msgid "Resize window"
msgstr "Redimensionar Janela"

#: ../../keybinding/shortcuts/id_name_map.go:114
msgid "Move to left workspace"
msgstr "Mover para o espaço de trabalho esquerdo"

#: ../../keybinding/shortcuts/id_name_map.go:115
msgid "Move to right workspace"
msgstr "Mover para o espaço de trabalho direito"

#: ../../keybinding/shortcuts/id_name_map.go:116
msgid "Move to upper workspace"
msgstr "Mover para o espaço de trabalho superior"

#: ../../keybinding/shortcuts/id_name_map.go:117
msgid "Move to lower workspace"
msgstr "Mover para o espaço de trabalho inferior"

#: ../../keybinding/shortcuts/id_name_map.go:139
msgid "Display windows of all workspaces"
msgstr "Exibir as janelas de todas as áreas de trabalho"

#: ../../keybinding/shortcuts/id_name_map.go:140
msgid "Display windows of current workspace"
msgstr "Exibir as janelas da área de trabalho atual"

#: ../../keybinding/shortcuts/id_name_map.go:141
msgid "Display workspace"
msgstr "Exibir área de trabalho"

#: ../../keybinding/shortcuts/id_name_map.go:202
msgid "Switch monitors"
msgstr "Alternar monitores"

#: ../../langselector/locale.go:48
msgid "Authentication is required to switch language"
msgstr "A autenticação é necessária para alternar o idioma"

#: ../../langselector/locale.go:137
msgid ""
"Changing system language and installing the required language packages, "
"please wait..."
msgstr "Alterando o idioma do sistema, aguarde..."

#: ../../langselector/locale.go:138
msgid "Changing system language, please wait..."
msgstr "Alterando o idioma do sistema, aguarde..."

#: ../../langselector/locale.go:139
msgid "System language changed, please log out and then log in"
msgstr ""
"O idioma do sistema foi alterado; é necessário encerrar a sessão para "
"efetivá-lo"

#: ../../langselector/locale.go:381
msgid "Failed to change system language, please try later"
msgstr "Falha ao alterar o idioma do sistema; tente novamente"

#: ../../lastore/lastore.go:427
msgid "Retry"
msgstr "Tentar novamente"

#: ../../lastore/lastore.go:449
msgid "Update Now"
msgstr "Atualizar agora"

#: ../../lastore/lastore.go:479
msgid "Reboot Now"
msgstr "Reiniciar"

#: ../../lastore/lastore.go:483
msgid "Remind Me Later"
msgstr "Lembre-me mais tarde"

#: ../../lastore/lastore.go:490
msgid "10 mins later"
msgstr ""

#: ../../lastore/lastore.go:497
msgid "30 mins later"
msgstr ""

#: ../../lastore/lastore.go:504
msgid "2h later"
msgstr ""

#: ../../lastore/lastore.go:511
msgid "6h later"
msgstr ""

#: ../../lastore/notify.go:93
msgid "%q installed successfully."
msgstr "%q foi instalado."

#: ../../lastore/notify.go:96
msgid "%q failed to install."
msgstr "Falha ao instalar %q."

#: ../../lastore/notify.go:104
msgid "Removed successfully"
msgstr "Removido"

#: ../../lastore/notify.go:106
msgid "Failed to remove the app"
msgstr "Falha ao remover o aplicativo"

#: ../../lastore/notify.go:113
msgid ""
"In order to prevent automatic shutdown, please plug in for normal update."
msgstr "Para evitar o desligamento; conecte o carregador."

#: ../../lastore/notify.go:118
msgid "Package cache wiped"
msgstr "O cache de pacotes foi esvaziado"

#: ../../lastore/notify.go:123
msgid "Updates Available"
msgstr "Há atualizações disponíveis"

#: ../../lastore/notify.go:128
msgid "Reboot after Updates"
msgstr "Reiniciar após atualizar"

#: ../../lastore/notify.go:129
msgid "Restart the computer to use the system and applications properly"
msgstr ""

#: ../../lastore/notify.go:139
msgid ""
"Your system is being updated, but the capacity is lower than 50%, please "
"plug in to avoid power outage"
msgstr ""

#: ../../lastore/notify.go:140
msgid "OK"
msgstr "Ok"

<<<<<<< HEAD
#: ../../launcher/manager_uninstall.go:56
msgid "%q removed successfully"
msgstr "%q foi desinstalado"

#: ../../launcher/manager_uninstall.go:58
msgid "Failed to uninstall %q"
msgstr "Falha ao remover %q"

#: ../../network/manager_active_conn.go:454
#: ../../network/manager_active_conn.go:459
=======
#: ../../network/manager_active_conn.go:437
#: ../../network/manager_active_conn.go:442
>>>>>>> b43406ce
msgid "None"
msgstr "Nenhum"

#: ../../network/manager_active_conn.go:461
msgid "WEP 40/128-bit Key"
msgstr "Chave WEP de 40/128-bit"

#: ../../network/manager_active_conn.go:463
msgid "WPA/WPA2 Personal"
msgstr "WPA/WPA2 Pessoal"

#: ../../network/manager_active_conn.go:465
msgid "WPA3 Personal"
msgstr "WPA3 Pessoal"

#: ../../network/manager_active_conn.go:473
msgid "TLS"
msgstr "TLS"

#: ../../network/manager_active_conn.go:475
msgid "MD5"
msgstr "MD5"

#: ../../network/manager_active_conn.go:477
msgid "LEAP"
msgstr "LEAP"

#: ../../network/manager_active_conn.go:479
msgid "FAST"
msgstr "RÁPIDO"

#: ../../network/manager_active_conn.go:481
msgid "Tunneled TLS"
msgstr "TLS em túnel"

#: ../../network/manager_active_conn.go:483
msgid "Protected EAP"
msgstr "EAP Protegido"

#: ../../network/manager_connection.go:346
#: ../../network/manager_connection.go:350
msgid "Wired Connection"
msgstr "Conexão Cabeada"

#: ../../network/manager_connection.go:389
msgid "Wired Connection %v"
msgstr "Conexão cabeada %v"

#: ../../network/proxychains/utils_notify.go:49
msgid "Application proxy is set successfully"
msgstr "O proxy do aplicativo foi definido"

#: ../../network/proxychains/utils_notify.go:49
#: ../../network/proxychains/utils_notify.go:52
#: ../../network/utils_notify.go:182 ../../network/utils_notify.go:186
#: ../../network/utils_notify.go:189
msgid "Network"
msgstr "Rede"

#: ../../network/proxychains/utils_notify.go:52
msgid "Failed to set the application proxy"
msgstr "Falha ao definir o proxy do aplicativo"

#: ../../network/state_handler.go:23
msgid "Device state changed"
msgstr "O estado do dispositivo foi alterado"

#: ../../network/state_handler.go:24
msgid "Device state changed, reason unknown"
msgstr "Estado do dispositivo alterado, motivo desconhecido"

#: ../../network/state_handler.go:25
msgid "The device is now managed"
msgstr "O dispositivo agora é gerenciado"

#: ../../network/state_handler.go:26
msgid "The device is no longer managed"
msgstr "O dispositivo não é gerenciado"

#: ../../network/state_handler.go:27
msgid "The device has not been ready for configuration"
msgstr "O dispositivo não está pronto para configuração"

#: ../../network/state_handler.go:28
msgid ""
"IP configuration could not be reserved (no available address, timeout, etc)"
msgstr ""
"A configuração IP não pôde ser reservada (nenhum endereço disponível, tempo "
"limite, etc.)"

#: ../../network/state_handler.go:29
msgid "The IP configuration is no longer valid"
msgstr "A configuração de IP não é válida"

#: ../../network/state_handler.go:30
msgid "Passwords were required but not provided"
msgstr "As senhas eram necessárias, mas não foram fornecidas"

#: ../../network/state_handler.go:31
msgid ""
"The 802.1X supplicant disconnected from the access point or authentication "
"server"
msgstr ""
"O requisitante 802.1X se desconectou do ponto de acesso ou servidor de "
"autenticação"

#: ../../network/state_handler.go:32
msgid "Configuration of the 802.1X supplicant failed"
msgstr "A configuração do requisitante 802.1X falhou"

#: ../../network/state_handler.go:33
msgid "The 802.1X supplicant quitted or failed unexpectedly"
msgstr "O requisitante 802.1X saiu ou falhou inesperadamente"

#: ../../network/state_handler.go:34
msgid "The 802.1X supplicant took too long time to authenticate"
msgstr "O requisitante 802.1X levou muito tempo para autenticar"

#: ../../network/state_handler.go:35
msgid "The PPP service failed to start within the allowed time"
msgstr "O serviço PPP falhou em iniciar dentro do tempo permitido"

#: ../../network/state_handler.go:36
msgid "The PPP service disconnected unexpectedly"
msgstr "O serviço PPP desconectou inesperadamente"

#: ../../network/state_handler.go:37
msgid "The PPP service quitted or failed unexpectedly"
msgstr "O serviço PPP foi encerrado ou falhou inesperadamente"

#: ../../network/state_handler.go:38
msgid "The DHCP service failed to start within the allowed time"
msgstr "O serviço de DHCP falhou em iniciar dentro do tempo permitido"

#: ../../network/state_handler.go:39
msgid "The DHCP service reported an unexpected error"
msgstr "O serviço DHCP relatou um erro inesperado"

#: ../../network/state_handler.go:40
msgid "The DHCP service quitted or failed unexpectedly"
msgstr "O serviço DHCP foi encerrado ou falhou inesperadamente"

#: ../../network/state_handler.go:41
msgid "The shared connection service failed to start"
msgstr "O serviço de conexão compartilhada falhou ao iniciar"

#: ../../network/state_handler.go:42
msgid "The shared connection service quitted or failed unexpectedly"
msgstr ""
"O serviço de conexão compartilhada foi encerrado ou falhou inesperadamente"

#: ../../network/state_handler.go:43
msgid "The AutoIP service failed to start"
msgstr "O serviço de AutoIP falhou ao iniciar"

#: ../../network/state_handler.go:44
msgid "The AutoIP service reported an unexpected error"
msgstr "O serviço AutoIP relatou um erro inesperado"

#: ../../network/state_handler.go:45
msgid "The AutoIP service quitted or failed unexpectedly"
msgstr "O serviço AutoIP foi encerrado ou falhou inesperadamente"

#: ../../network/state_handler.go:46
msgid "Dialing failed due to busy lines"
msgstr "Falha na discagem devido a linhas ocupadas"

#: ../../network/state_handler.go:47
msgid "Dialing failed due to no dial tone"
msgstr "A discagem falhou devido a nenhum tom de discagem"

#: ../../network/state_handler.go:48
msgid "Dialing failed due to the carrier"
msgstr "Falha na discagem devido à operadora"

#: ../../network/state_handler.go:49
msgid "Dialing timed out"
msgstr "A discagem expirou"

#: ../../network/state_handler.go:50
msgid "Dialing failed"
msgstr "Falha na discagem"

#: ../../network/state_handler.go:51
msgid "Modem initialization failed"
msgstr "Falha na inicialização do modem"

#: ../../network/state_handler.go:52
msgid "Failed to select the specified GSM APN"
msgstr "Falha ao selecionar a APN GSM especificada"

#: ../../network/state_handler.go:53
msgid "No networks searched"
msgstr "Nenhuma rede pesquisada"

#: ../../network/state_handler.go:54
msgid "Network registration was denied"
msgstr "O registro da rede foi negado"

#: ../../network/state_handler.go:55
msgid "Network registration timed out"
msgstr "O tempo limite para o registro na rede expirou"

#: ../../network/state_handler.go:56
msgid "Failed to register to the requested GSM network"
msgstr "Falha ao registrar-se na rede GSM solicitada"

#: ../../network/state_handler.go:57
msgid "PIN check failed"
msgstr "Falha na verificação do PIN"

#: ../../network/state_handler.go:58
msgid "Necessary firmware for the device may be missed"
msgstr "O firmware necessário para o dispositivo pode estar ausente"

#: ../../network/state_handler.go:59
msgid "The device was removed"
msgstr "O dispositivo foi removido"

#: ../../network/state_handler.go:60
msgid "NetworkManager went to sleep"
msgstr "O Gerenciador de Rede está inativo"

#: ../../network/state_handler.go:61
msgid "The device's active connection was removed or disappeared"
msgstr "A conexão do dispositivo ativo foi removida ou desapareceu"

#: ../../network/state_handler.go:62
msgid "A user or client requested to disconnect"
msgstr "Um usuário ou cliente solicitou desconectar-se"

#: ../../network/state_handler.go:63
msgid "The device's carrier/link changed"
msgstr "A operadora/link do dispositivo mudou"

#: ../../network/state_handler.go:64
msgid "The device's existing connection was assumed"
msgstr "A conexão existente do dispositivo foi assumida"

#: ../../network/state_handler.go:65
msgid "The 802.1x supplicant is now available"
msgstr "O requisitante 802.1x já está disponível"

#: ../../network/state_handler.go:66
msgid "The modem could not be found"
msgstr "Não foi possível encontrar o modem"

#: ../../network/state_handler.go:67
msgid "The Bluetooth connection timed out or failed"
msgstr "A conexão Bluetooth expirou ou falhou"

#: ../../network/state_handler.go:68
msgid "GSM Modem's SIM Card was not inserted"
msgstr "O Cartão SIM do Modem GSM não foi inserido"

#: ../../network/state_handler.go:69
msgid "GSM Modem's SIM PIN required"
msgstr "É necessário o PIN do SIM do Modem GSM"

#: ../../network/state_handler.go:70
msgid "GSM Modem's SIM PUK required"
msgstr "É necessário o PUK do SIM do Modem GSM"

#: ../../network/state_handler.go:71
msgid "SIM card error in GSM Modem"
msgstr "Erro no cartão SIM no Modem GSM"

#: ../../network/state_handler.go:72
msgid "InfiniBand device does not support connected mode"
msgstr "O dispositivo InifiniBand não suporta o modo conectado"

#: ../../network/state_handler.go:73
msgid "A dependency of the connection failed"
msgstr "Uma dependência da conexão falhou"

#: ../../network/state_handler.go:74
msgid "RFC 2684 Ethernet bridging error to ADSL"
msgstr "Erro de ponte de Ethernet RFC 2684 para ADSL"

#: ../../network/state_handler.go:75
msgid "ModemManager did not run or quitted unexpectedly"
msgstr "O Gerenciador do Modem não foi executado ou encerrado inesperadamente"

#: ../../network/state_handler.go:76
msgid "The 802.11 WLAN network could not be found"
msgstr "Não foi possível encontrar a rede WLAN 802.11"

#: ../../network/state_handler.go:77
msgid "A secondary connection of the base connection failed"
msgstr "Uma conexão secundária da conexão base falhou"

#: ../../network/state_handler.go:80
msgid "DCB or FCoE setup failed"
msgstr "Falha na instalação do DCB ou FCoE"

#: ../../network/state_handler.go:81
msgid "Network teaming control failed"
msgstr "O controle de agrupamento da rede falhou"

#: ../../network/state_handler.go:82
msgid "Modem failed to run or not available"
msgstr "O modem falhou ao executar ou não está disponível"

#: ../../network/state_handler.go:83
msgid "Modem now ready and available"
msgstr "O modem está pronto e disponível"

#: ../../network/state_handler.go:84
msgid "SIM PIN is incorrect"
msgstr "O PIN do SIM está incorreto"

#: ../../network/state_handler.go:85
msgid "New connection activation is enqueuing"
msgstr "A ativação da nova conexão está na fila"

#: ../../network/state_handler.go:86
msgid "Parent device changed"
msgstr "O dispositivo pai alterou"

#: ../../network/state_handler.go:87
msgid "Management status of parent device changed"
msgstr "O estado de gerenciamento do dispositivo pai foi alterado"

#: ../../network/state_handler.go:90
msgid "Network cable is unplugged"
msgstr "O cabo de rede está desconectado"

#: ../../network/state_handler.go:91
msgid "Please make sure SIM card has been inserted with mobile network signal"
msgstr "Verifique se o cartão SIM inserido possuí sinal de rede móvel"

#: ../../network/state_handler.go:92
msgid ""
"Please make sure a correct plan was selected without arrearage of SIM card"
msgstr ""
"Verifique se o plano selecionado não tem débitos atrasados no cartão SIM"

#: ../../network/state_handler.go:95
msgid "Failed to activate VPN connection, reason unknown"
msgstr "Falha ao ativar a conexão VPN, motivo desconhecido"

#: ../../network/state_handler.go:96
msgid "Failed to activate VPN connection"
msgstr "Falha ao ativar a conexão VPN"

#: ../../network/state_handler.go:97
msgid "The VPN connection state changed due to being disconnected by users"
msgstr ""
"O estado da conexão VPN foi alterado por ter sido desconectada pelos "
"usuários"

#: ../../network/state_handler.go:98
msgid ""
"The VPN connection state changed due to being disconnected from devices"
msgstr ""
"O estado da conexão VPN foi alterado por ter sido desconectada dos "
"dispositivos"

#: ../../network/state_handler.go:99
msgid "VPN service stopped"
msgstr "Serviço de VPN parado"

#: ../../network/state_handler.go:100
msgid "The IP config of VPN connection was invalid"
msgstr "A configuração de IP da conexão VPN é inválida"

#: ../../network/state_handler.go:101
msgid "The connection attempt to VPN service timed out"
msgstr "A tentativa de conexão com o serviço VPN expirou"

#: ../../network/state_handler.go:102
msgid "The VPN service start timed out"
msgstr "A inicialização do serviço VPN expirou"

#: ../../network/state_handler.go:103
msgid "The VPN service failed to start"
msgstr "O serviço VPN falhou ao iniciar"

#: ../../network/state_handler.go:104
msgid "The VPN connection password was not provided"
msgstr "A senha da conexão VPN não foi fornecida"

#: ../../network/state_handler.go:105
msgid "Authentication to VPN server failed"
msgstr "Falha na autenticação no servidor VPN"

#: ../../network/state_handler.go:106
msgid "The connection was deleted from settings"
msgstr "A conexão foi excluída das configurações"

#: ../../network/state_handler.go:256
msgid "Enabling hotspot"
msgstr "Ativando o Hotspot"

#: ../../network/state_handler.go:260
msgid "Connecting %q"
msgstr "Conectando %q"

#: ../../network/state_handler.go:269
msgid "Hotspot enabled"
msgstr "Hotspot ativado"

#: ../../network/state_handler.go:271
msgid "%q connected"
msgstr "%q conectada"

#: ../../network/state_handler.go:282 ../../network/state_handler.go:337
msgid "Hotspot disabled"
msgstr "Hotspot desativado"

#: ../../network/state_handler.go:339 ../../network/state_handler.go:363
#: ../../system/bluetooth/utils_notify.go:50
msgid "%q disconnected"
msgstr "%q desconectado"

#: ../../network/state_handler.go:345
msgid "Unable to share hotspot, please check dnsmasq settings"
msgstr ""
"Não foi possível compartilhar o Hotspot; verifique as configurações do "
"dnsmasq"

#: ../../network/state_handler.go:347
msgid "Unable to connect %q, please keep closer to the wireless router"
msgstr ""
"Não é possível conectar-se à %q; verifique a intensidade do sinal Wi-Fi"

#: ../../network/state_handler.go:349
msgid "Unable to connect %q, please check your router or net cable."
msgstr ""
"Não foi possível conectar-se à %q; verifique as conexões ou os dispositivos "
"de rede."

#: ../../network/state_handler.go:353
msgid "Connection failed, unable to connect %q, wrong password"
msgstr "A conexão falhou, senha incorreta. Incapaz de conectar-se à %q"

#: ../../network/state_handler.go:355
msgid "Unable to connect %q"
msgstr ""

#: ../../network/state_handler.go:366
msgid "Password is required to connect %q"
msgstr "Uma senha é necessária para conectar-se à %q"

#: ../../network/state_handler.go:368
msgid "The %q 802.11 WLAN network could not be found"
msgstr "A rede %q 802.11 WLAN não pode ser encontrada"

#: ../../network/utils_dbus_nm.go:278
msgid "Unknown"
msgstr "Desconhecido"

#: ../../network/utils_notify.go:170
msgid "Airplane mode enabled."
msgstr "Modo avião ativado."

#: ../../network/utils_notify.go:170 ../../network/utils_notify.go:174
#: ../../network/utils_notify.go:178 ../../network/utils_notify.go:196
#: ../../network/utils_notify.go:199 ../../network/utils_notify.go:288
msgid "Disconnected"
msgstr "Desconectado"

#: ../../network/utils_notify.go:178
msgid "Access Point mode is not supported by this device."
msgstr "O modo de ponto de acesso não é suportado neste dispositivo."

#: ../../network/utils_notify.go:182
msgid ""
"The hardware switch of WLAN Card is off, please switch on as necessary."
msgstr ""
"A placa WLAN está desligada fisicamente; ative-a sempre que necessário."

#: ../../network/utils_notify.go:186
msgid "System proxy is set successfully."
msgstr "O proxy do sistema foi definido."

#: ../../network/utils_notify.go:189
msgid "System proxy has been cancelled."
msgstr "O proxy do sistema foi cancelado."

#: ../../network/utils_notify.go:193
msgid "Connected"
msgstr "Conectado"

#: ../../service_trigger/msg.go:11
#, c-format
msgid "\"%s\" did not pass the system security verification, and cannot run now"
msgstr ""
"\"%s\" não passou na verificação de segurança e não pode ser executado agora"

#: ../../session/power/manager_events.go:203
msgid "Battery critically low"
msgstr "Bateria criticamente fraca"

#: ../../session/power/manager_events.go:223
#: ../../session/power/manager_events.go:228
#: ../../session/power/manager_events.go:233
#: ../../session/power/manager_events.go:238
msgid "Battery low, please plug in"
msgstr "A bateria está com pouca carga; conecte o carregador"

#: ../../session/power/utils.go:438 ../../session/power/utils.go:445
#: ../../session/power/utils.go:452 ../../session/power/utils.go:459
msgid "Power settings changed"
msgstr "Configurações de energia alteradas"

#: ../../session/power/utils.go:483 ../../session/power/utils_test.go:16
#: ../../session/power/utils_test.go:17
msgid "When the lid is closed, "
msgstr "Quando a tampa é fechada, "

#: ../../session/power/utils.go:487
msgid "When pressing the power button, "
msgstr "Ao pressionar o botão de ligar/desligar, "

#: ../../session/power/utils.go:497 ../../session/power/utils_test.go:16
msgid "your computer will shut down"
msgstr "o computador irá desligar"

#: ../../session/power/utils.go:499 ../../session/power/utils_test.go:17
msgid "your computer will suspend"
msgstr "o computador irá suspender"

#: ../../session/power/utils.go:501
msgid "your computer will hibernate"
msgstr "o computador irá hibernar"

#: ../../session/power/utils.go:503
msgid "your monitor will turn off"
msgstr "o monitor irá desligar"

#: ../../session/power/utils.go:505
msgid "your monitor will show the shutdown interface"
msgstr ""

#: ../../session/power/utils.go:507
msgid "it will do nothing to your computer"
msgstr "não irá fazer nada ao computador"

#: ../../system/bluetooth/utils_notify.go:43
msgid "Connect %q successfully"
msgstr "Conectado à %q"

#: ../../system/bluetooth/utils_notify.go:56
msgid "Make sure %q is turned on and in range"
msgstr "Verifique se %q está ligado e próximo"

#: ../../system/bluetooth/utils_notify.go:74
msgid ""
"%q can no longer connect to %q. Try to forget this device and pair it again."
msgstr ""
"%q não pode mais conectar-se à %q. Esqueça este dispositivo e tente "
"emparelhá-lo novamente."

#: ../../timedate/manager_format.go:75
msgid "Space"
msgstr ""

#: ../../timedate/manager_ifc.go:51
msgid "Authentication is required to set the system time"
msgstr "A autenticação é necessária para alterar a hora do sistema"

#: ../../timedate/manager_ifc.go:64
msgid ""
"Authentication is required to control whether network time synchronization "
"shall be enabled"
msgstr "A autenticação é necessária para alterar a sincronização da hora"

#: ../../timedate/manager_ifc.go:74
msgid "Authentication is required to change NTP server"
msgstr "A autenticação é necessária para alterar o Servidor NTP"

#: ../../timedate/manager_ifc.go:114
msgid ""
"Authentication is required to control whether the RTC stores the local or "
"UTC time"
msgstr ""
"A autenticação é necessária para controlar se o RTC armazena a hora local ou"
" UTC"

#: ../../timedate/manager_ifc.go:137
msgid "Authentication is required to set the system timezone"
msgstr "A autenticação é necessária para alterar o fuso horário"<|MERGE_RESOLUTION|>--- conflicted
+++ resolved
@@ -73,44 +73,12 @@
 msgid "User \"%s\" existed before and its data is synced"
 msgstr ""
 
-<<<<<<< HEAD
-#: ../../appearance/scale.go:41
-msgid "Log out for display scaling settings to take effect"
-msgstr "Sair para que as configurações da escala de exibição tenham efeito"
-
-#: ../../appearance/scale.go:42
-msgid "Set successfully"
-msgstr "Definido"
-
-#: ../../appearance/scale.go:52
-msgid "Later"
-msgstr "Mais tarde"
-
-#: ../../appearance/scale.go:52
-msgid "Log Out Now"
-msgstr "Sair"
-
-#: ../../appearance/scale.go:66
-msgid "Setting display scaling"
-msgstr "Configurando a escala de exibição"
-
-#: ../../appearance/scale.go:67
-msgid "Display scaling"
-msgstr "Escala de Exibição"
-
-#: ../../audio/audio_events.go:459
-=======
 #: ../../audio/audio_events.go:462
->>>>>>> b43406ce
 #, c-format
 msgid "%s had been disabled"
 msgstr "%s foi desativado"
 
-<<<<<<< HEAD
-#: ../../audio/audio_events.go:460 ../../dock/app_entry_menu.go:93
-=======
 #: ../../audio/audio_events.go:463
->>>>>>> b43406ce
 msgid "Open"
 msgstr "Abrir"
 
@@ -248,32 +216,7 @@
 msgid "Pair"
 msgstr "Emparelhar"
 
-<<<<<<< HEAD
-#: ../../dock/app_entry_menu.go:100
-msgid "Close All"
-msgstr "Fechar Tudo"
-
-#: ../../dock/app_entry_menu.go:127 ../../dock/app_entry_menu.go:141
-#: ../../dock/app_entry_menu.go:156
-msgid "Force Quit"
-msgstr "Forçar Saída"
-
-#: ../../dock/app_entry_menu.go:160
-msgid "Dock"
-msgstr "Dock"
-
-#: ../../dock/app_entry_menu.go:170
-msgid "Undock"
-msgstr "Remover da Dock"
-
-#: ../../dock/app_entry_menu.go:180
-msgid "All Windows"
-msgstr "Todas as Janelas"
-
-#: ../../housekeeping/init.go:75
-=======
 #: ../../housekeeping/init.go:90
->>>>>>> b43406ce
 msgid "Insufficient disk space, please clean up in time!"
 msgstr "Espaço insuficiente em disco; será necessário liberar espaço!"
 
@@ -581,21 +524,8 @@
 msgid "OK"
 msgstr "Ok"
 
-<<<<<<< HEAD
-#: ../../launcher/manager_uninstall.go:56
-msgid "%q removed successfully"
-msgstr "%q foi desinstalado"
-
-#: ../../launcher/manager_uninstall.go:58
-msgid "Failed to uninstall %q"
-msgstr "Falha ao remover %q"
-
-#: ../../network/manager_active_conn.go:454
-#: ../../network/manager_active_conn.go:459
-=======
 #: ../../network/manager_active_conn.go:437
 #: ../../network/manager_active_conn.go:442
->>>>>>> b43406ce
 msgid "None"
 msgstr "Nenhum"
 
