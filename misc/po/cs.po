# SOME DESCRIPTIVE TITLE.
# Copyright (C) YEAR THE PACKAGE'S COPYRIGHT HOLDER
# This file is distributed under the same license as the PACKAGE package.
# FIRST AUTHOR <EMAIL@ADDRESS>, YEAR.
# 
# Translators:
# op6464 <op64@seznam.cz>, 2020
# Cindy0514, 2020
# 李洪武 <lihongwu1987@gmail.com>, 2021
# fri, 2022
# Pavel Borecki <pavel.borecki@gmail.com>, 2022
# Tomáš Hurta, 2022
# 
#, fuzzy
msgid ""
msgstr ""
"Project-Id-Version: PACKAGE VERSION\n"
"Report-Msgid-Bugs-To: \n"
"POT-Creation-Date: 2022-12-08 09:59+0800\n"
"PO-Revision-Date: 2020-05-29 07:18+0000\n"
"Last-Translator: Tomáš Hurta, 2022\n"
"Language-Team: Czech (https://www.transifex.com/linuxdeepin/teams/3617/cs/)\n"
"MIME-Version: 1.0\n"
"Content-Type: text/plain; charset=UTF-8\n"
"Content-Transfer-Encoding: 8bit\n"
"Language: cs\n"
"Plural-Forms: nplurals=4; plural=(n == 1 && n % 1 == 0) ? 0 : (n >= 2 && n <= 4 && n % 1 == 0) ? 1: (n % 1 != 0 ) ? 2 : 3;\n"

#: ../../accounts/checkers/password.go:38
msgid "Please enter a password not less than 8 characters"
msgstr "Zadejte heslo (délka nejméně 8 znaků)"

#: ../../accounts/checkers/password.go:40
msgid ""
"The password must contain English letters (case-sensitive), numbers or "
"special symbols (~!@#$%^&*()[]{}\\|/?,.<>)"
msgstr ""
"Je třeba, aby heslo bylo tvořeno písmeny z anglické abecedy (rozlišuje se "
"velikost písmen), číslicemi a případně ještě speciálními symboly "
"(~!@#$%^&*()[]{}\\|/?,.<>)"

#: ../../accounts/checkers/username.go:49
msgid "Username cannot be empty"
msgstr "Uživatelské jméno nemůže být prázdné"

#: ../../accounts/checkers/username.go:54
msgid "The first character must be a letter or number"
msgstr "Je třeba, aby první znak bylo písmeno nebo číslice"

#: ../../accounts/checkers/username.go:56
msgid "The username already exists"
msgstr "Toto uživatelské jméno už je v počítači používáno"

#: ../../accounts/checkers/username.go:59
msgid "The name already exists"
msgstr "Jméno už existuje"

#: ../../accounts/checkers/username.go:61
msgid "Username must be between 3 and 32 characters"
msgstr "Je třeba, aby uživatelské jméno mělo délku 3 až 32 znaků"

#: ../../accounts/manager.go:449
#, c-format
msgid "User \"%s\" existed before and its data is synced"
msgstr "Uživatel „%s“ existoval předtím a jeho data jsou synchronizována"

<<<<<<< HEAD
#: ../../appearance/scale.go:41
msgid "Log out for display scaling settings to take effect"
msgstr ""
"Aby se změna měřítka zobrazení projevila, je třeba se odhlásit a přihlásit "
"nazpět"

#: ../../appearance/scale.go:42
msgid "Set successfully"
msgstr "Úspěšně nastaveno"

#: ../../appearance/scale.go:52
msgid "Later"
msgstr "Později"

#: ../../appearance/scale.go:52
msgid "Log Out Now"
msgstr "Odhlásit se nyní"

#: ../../appearance/scale.go:66
msgid "Setting display scaling"
msgstr "Nastavení měřítka zobrazení"

#: ../../appearance/scale.go:67
msgid "Display scaling"
msgstr "Měřítko zobrazení"

#: ../../audio/audio_events.go:459
=======
#: ../../audio/audio_events.go:462
>>>>>>> b43406ce
#, c-format
msgid "%s had been disabled"
msgstr "%s bylo vypnuto"

<<<<<<< HEAD
#: ../../audio/audio_events.go:460 ../../dock/app_entry_menu.go:93
=======
#: ../../audio/audio_events.go:463
>>>>>>> b43406ce
msgid "Open"
msgstr "Otevřít"

#: ../../bin/dde-authority/fprint_transaction.go:25
msgid "Fingerprint verification failed"
msgstr "Ověření otiskem prstu se nezdařilo"

#: ../../bin/dde-authority/fprint_transaction.go:26
msgid "Fingerprint verification timed out"
msgstr "Časový limit pro ověření otisku prstu překročen"

#: ../../bluetooth/bluez_profile.go:15
#: ../../system/bluetooth/bluez_profile.go:15
msgid "Serial port"
msgstr "Sériový port"

#: ../../bluetooth/bluez_profile.go:16
#: ../../system/bluetooth/bluez_profile.go:16
msgid "Dial-Up networking"
msgstr "Vytáčené připojení"

#: ../../bluetooth/bluez_profile.go:17
#: ../../system/bluetooth/bluez_profile.go:17
msgid "Hands-Free device"
msgstr "Zařízení pro telefonování s volnýma rukama"

#: ../../bluetooth/bluez_profile.go:18
#: ../../system/bluetooth/bluez_profile.go:18
msgid "Hands-Free voice gateway"
msgstr "Hlasová brána pro telefonování s volnýma rukama"

#: ../../bluetooth/bluez_profile.go:19
#: ../../system/bluetooth/bluez_profile.go:19
msgid "Headset voice gateway"
msgstr "Hlasová brána náhlavní soupravy"

#: ../../bluetooth/bluez_profile.go:20
#: ../../system/bluetooth/bluez_profile.go:20
msgid "Object push"
msgstr "Odesílání objektů"

#: ../../bluetooth/bluez_profile.go:21
#: ../../system/bluetooth/bluez_profile.go:21
msgid "File transfer"
msgstr "Přenos souborů"

#: ../../bluetooth/bluez_profile.go:22
#: ../../system/bluetooth/bluez_profile.go:22
msgid "Synchronization"
msgstr "Synchronizace"

#: ../../bluetooth/bluez_profile.go:23
#: ../../system/bluetooth/bluez_profile.go:23
msgid "Phone book access"
msgstr "Přístup k adresáři kontaktů"

#: ../../bluetooth/bluez_profile.go:24
#: ../../system/bluetooth/bluez_profile.go:24
msgid "Phone book access client"
msgstr "Klient pro přístup k adresáři kontaktů"

#: ../../bluetooth/bluez_profile.go:25
#: ../../system/bluetooth/bluez_profile.go:25
msgid "Message access"
msgstr "Přístup ke zprávám"

#: ../../bluetooth/bluez_profile.go:26
#: ../../system/bluetooth/bluez_profile.go:26
msgid "Message notification"
msgstr "Upozorňování na zprávy"

#: ../../bluetooth/obex_agent.go:376 ../../bluetooth/utils_notify.go:130
#: ../../lastore/lastore.go:435
msgid "Cancel"
msgstr "Zrušit"

#: ../../bluetooth/obex_agent.go:383
msgid "Receiving %[1]q from %[2]q"
msgstr "Získává se %[1]q z %[2]q"

#: ../../bluetooth/obex_agent.go:392
msgid "View"
msgstr "Pohled"

#: ../../bluetooth/obex_agent.go:398
msgid "You have received files from %q successfully"
msgstr "Úspěšně jste obdrželi soubory z %q"

#: ../../bluetooth/obex_agent.go:399
msgid "Done"
msgstr "Hotovo"

#: ../../bluetooth/obex_agent.go:414 ../../bluetooth/obex_agent.go:513
msgid "Stop Receiving Files"
msgstr "Zastavit příjem souborů"

#: ../../bluetooth/obex_agent.go:416
msgid "You have cancelled the file transfer"
msgstr "Zrušili jste přenos souboru"

#: ../../bluetooth/obex_agent.go:418 ../../system/bluetooth/utils_notify.go:63
#: ../../system/bluetooth/utils_notify.go:72
msgid "Bluetooth connection failed"
msgstr "Bluetooth připojení se nezdařilo"

#: ../../bluetooth/obex_agent.go:453
msgid "Decline"
msgstr "Odmítnout"

#: ../../bluetooth/obex_agent.go:453
msgid "Receive"
msgstr "Přijmout"

#: ../../bluetooth/obex_agent.go:458
msgid "Bluetooth File Transfer"
msgstr "Přenos souborů přes Bluetooth"

#: ../../bluetooth/obex_agent.go:459
msgid "%q wants to send files to you. Receive?"
msgstr "%q vám chce poslat soubory. Přijmout?"

#: ../../bluetooth/obex_agent.go:514
msgid "Receiving %q timed out"
msgstr "Překročen časový limit při získávání %q"

#: ../../bluetooth/utils_notify.go:119
msgid "Click here to connect to %q"
msgstr "Pro připojení k %q klepněte sem"

#: ../../bluetooth/utils_notify.go:120
msgid "Add Bluetooth devices"
msgstr "Přidat Bluetooth zařízení"

#: ../../bluetooth/utils_notify.go:130
msgid "Pair"
msgstr "Spárovat"

<<<<<<< HEAD
#: ../../dock/app_entry_menu.go:100
msgid "Close All"
msgstr "Zavřít vše"

#: ../../dock/app_entry_menu.go:127 ../../dock/app_entry_menu.go:141
#: ../../dock/app_entry_menu.go:156
msgid "Force Quit"
msgstr "Vynutit ukončení"

#: ../../dock/app_entry_menu.go:160
msgid "Dock"
msgstr "Panel"

#: ../../dock/app_entry_menu.go:170
msgid "Undock"
msgstr "Zrušit ukotvení"

#: ../../dock/app_entry_menu.go:180
msgid "All Windows"
msgstr "Všechna okna"

#: ../../housekeeping/init.go:75
=======
#: ../../housekeeping/init.go:90
>>>>>>> b43406ce
msgid "Insufficient disk space, please clean up in time!"
msgstr "Nedostatek místa na disku – prosím uvolněte včas nějaké!"

#: ../../keybinding/shortcuts/id_name_map.go:13
msgid "Launcher"
msgstr "Spouštěč"

#: ../../keybinding/shortcuts/id_name_map.go:14
msgid "Terminal"
msgstr "Terminál"

#: ../../keybinding/shortcuts/id_name_map.go:15
msgid "Screen Recorder"
msgstr "Nahrávání obrazovky"

#: ../../keybinding/shortcuts/id_name_map.go:16
msgid "Lock screen"
msgstr "Uzamknout obrazovku"

#: ../../keybinding/shortcuts/id_name_map.go:17
msgid "Show/Hide the dock"
msgstr "Zobrazit/Skrýt panel"

#: ../../keybinding/shortcuts/id_name_map.go:18
msgid "Shutdown interface"
msgstr "Rozhraní pro vypnutí"

#: ../../keybinding/shortcuts/id_name_map.go:19
msgid "Terminal Quake Window"
msgstr "Vysouvací okno terminálu"

#: ../../keybinding/shortcuts/id_name_map.go:20
msgid "Screenshot"
msgstr "Snímek obrazovky"

#: ../../keybinding/shortcuts/id_name_map.go:21
msgid "Full screenshot"
msgstr "Snímek celé obrazovky"

#: ../../keybinding/shortcuts/id_name_map.go:22
msgid "Window screenshot"
msgstr "Snímek okna"

#: ../../keybinding/shortcuts/id_name_map.go:23
msgid "Delay screenshot"
msgstr "Pořídit snímek s prodlevou"

#: ../../keybinding/shortcuts/id_name_map.go:24
msgid "OCR (Image to Text)"
msgstr "OCR (Obrázek na Text)"

#: ../../keybinding/shortcuts/id_name_map.go:25
msgid "Scrollshot"
msgstr "Snímek stránky"

#: ../../keybinding/shortcuts/id_name_map.go:26
msgid "File manager"
msgstr "Správce souborů"

#: ../../keybinding/shortcuts/id_name_map.go:27
msgid "Disable Touchpad"
msgstr "Vypnout dotykovou plochu (touchpad)"

#: ../../keybinding/shortcuts/id_name_map.go:28
msgid "Switch window effects"
msgstr "Vyp/zap. efekty oken"

#: ../../keybinding/shortcuts/id_name_map.go:29
msgid "Fast Screen Off"
msgstr "Rychlé vypnutí obrazovky"

#: ../../keybinding/shortcuts/id_name_map.go:30
msgid "System Monitor"
msgstr "Systémové prostředky"

#: ../../keybinding/shortcuts/id_name_map.go:31
msgid "Deepin Picker"
msgstr "Sběrač barev"

#: ../../keybinding/shortcuts/id_name_map.go:32
msgid "Desktop AI Assistant"
msgstr "Chytrý asistent pro desktop"

#: ../../keybinding/shortcuts/id_name_map.go:33
msgid "Text to Speech"
msgstr "Text na řeč"

#: ../../keybinding/shortcuts/id_name_map.go:34
msgid "Speech to Text"
msgstr "Řeč na text"

#: ../../keybinding/shortcuts/id_name_map.go:35
msgid "Clipboard"
msgstr "Schránka"

#: ../../keybinding/shortcuts/id_name_map.go:36
msgid "Translation"
msgstr "Překlady"

#: ../../keybinding/shortcuts/id_name_map.go:37
msgid "Grand Search"
msgstr "Velké hledání"

#: ../../keybinding/shortcuts/id_name_map.go:38
msgid "Notification Center"
msgstr "Centrum oznámení"

#: ../../keybinding/shortcuts/id_name_map.go:39
#: ../../keybinding/shortcuts/id_name_map.go:46
msgid "Switch Layout"
msgstr "Přepnout rozvržení"

#: ../../keybinding/shortcuts/id_name_map.go:65
msgid "Switch to left workspace"
msgstr "Přepnout vlevo na pracovní plochu"

#: ../../keybinding/shortcuts/id_name_map.go:66
msgid "Switch to right workspace"
msgstr "Přepnout vpravo na pracovní plochu"

#: ../../keybinding/shortcuts/id_name_map.go:67
msgid "Switch to upper workspace"
msgstr "Přepnout nahoru na pracovní plochu"

#: ../../keybinding/shortcuts/id_name_map.go:68
msgid "Switch to lower workspace"
msgstr "Přepnout dolů na pracovní plochu"

#: ../../keybinding/shortcuts/id_name_map.go:70
msgid "Switch similar windows"
msgstr "Přepínání mezi podobnými okny"

#: ../../keybinding/shortcuts/id_name_map.go:71
msgid "Switch similar windows in reverse"
msgstr "Přepínání mezi podobnými okny (v opačném směru)"

#: ../../keybinding/shortcuts/id_name_map.go:72
msgid "Switch windows"
msgstr "Přepínání mezi okny"

#: ../../keybinding/shortcuts/id_name_map.go:73
msgid "Switch windows in reverse"
msgstr "Přepínání mezi okny (v opačném směru)"

#: ../../keybinding/shortcuts/id_name_map.go:84
msgid "Show desktop"
msgstr "Zobrazit plochu"

#: ../../keybinding/shortcuts/id_name_map.go:93
msgid "Maximize window"
msgstr "Zvětšit okno"

#: ../../keybinding/shortcuts/id_name_map.go:94
msgid "Restore window"
msgstr "Obnovit původní velikost okna"

#: ../../keybinding/shortcuts/id_name_map.go:96
msgid "Minimize window"
msgstr "Zmenšit okno"

#: ../../keybinding/shortcuts/id_name_map.go:97
msgid "Close window"
msgstr "Zavřít okno"

#: ../../keybinding/shortcuts/id_name_map.go:98
msgid "Move window"
msgstr "Přesunout okno"

#: ../../keybinding/shortcuts/id_name_map.go:99
msgid "Resize window"
msgstr "Změnit velikost okna"

#: ../../keybinding/shortcuts/id_name_map.go:114
msgid "Move to left workspace"
msgstr "Přesunout vlevo na pracovní plochu"

#: ../../keybinding/shortcuts/id_name_map.go:115
msgid "Move to right workspace"
msgstr "Přesunout vpravo na pracovní plochu"

#: ../../keybinding/shortcuts/id_name_map.go:116
msgid "Move to upper workspace"
msgstr "Přesunout nahoru na pracovní plochu"

#: ../../keybinding/shortcuts/id_name_map.go:117
msgid "Move to lower workspace"
msgstr "Přesunout dolů na pracovní plochu"

#: ../../keybinding/shortcuts/id_name_map.go:139
msgid "Display windows of all workspaces"
msgstr "Zobrazit okna ze všech pracovních ploch"

#: ../../keybinding/shortcuts/id_name_map.go:140
msgid "Display windows of current workspace"
msgstr "Zobrazit okna ze stávající pracovní plochy"

#: ../../keybinding/shortcuts/id_name_map.go:141
msgid "Display workspace"
msgstr "Zobrazit pracovní plochu"

#: ../../keybinding/shortcuts/id_name_map.go:202
msgid "Switch monitors"
msgstr "Přepnout monitory"

#: ../../langselector/locale.go:48
msgid "Authentication is required to switch language"
msgstr "Pro přepnutí jazyka je požadováno ověření se"

#: ../../langselector/locale.go:137
msgid ""
"Changing system language and installing the required language packages, "
"please wait..."
msgstr ""
"Mění se jazyk systému a instalují se požadované jazykové balíčky – čekejte "
"prosím…"

#: ../../langselector/locale.go:138
msgid "Changing system language, please wait..."
msgstr "Mění se jazyk systému – čekejte prosím…"

#: ../../langselector/locale.go:139
msgid "System language changed, please log out and then log in"
msgstr "Systémový jazyk byl změněn – prosím odhlaste se a přihlaste nazpět"

#: ../../langselector/locale.go:381
msgid "Failed to change system language, please try later"
msgstr "Nepodařilo se změnit jazyk systému, zkuste to znovu později"

#: ../../lastore/lastore.go:427
msgid "Retry"
msgstr "Zkusit znovu"

#: ../../lastore/lastore.go:449
msgid "Update Now"
msgstr "Aktualizovat nyní"

#: ../../lastore/lastore.go:479
msgid "Reboot Now"
msgstr "Restartovat nyní"

#: ../../lastore/lastore.go:483
msgid "Remind Me Later"
msgstr "Připomenout později"

#: ../../lastore/lastore.go:490
msgid "10 mins later"
msgstr "o 10 minut později "

#: ../../lastore/lastore.go:497
msgid "30 mins later"
msgstr "o 30 minut později "

#: ../../lastore/lastore.go:504
msgid "2h later"
msgstr "o 2 hodiny později "

#: ../../lastore/lastore.go:511
msgid "6h later"
msgstr "o 6 hodin později"

#: ../../lastore/notify.go:93
msgid "%q installed successfully."
msgstr "%q úspěšně nainstalováno."

#: ../../lastore/notify.go:96
msgid "%q failed to install."
msgstr "%q se nepodařilo nainstalovat."

#: ../../lastore/notify.go:104
msgid "Removed successfully"
msgstr "Úspěšně odebráno"

#: ../../lastore/notify.go:106
msgid "Failed to remove the app"
msgstr "Aplikaci se nepodařilo odebrat"

#: ../../lastore/notify.go:113
msgid ""
"In order to prevent automatic shutdown, please plug in for normal update."
msgstr ""
"Abyste zabránili automatickému vypnutí, připojte ke zdroji napájení z "
"elektrické sítě, aby aktualizace proběhla v pořádku."

#: ../../lastore/notify.go:118
msgid "Package cache wiped"
msgstr "Vyrovnávací paměť balíčků vyčištěna"

#: ../../lastore/notify.go:123
msgid "Updates Available"
msgstr "Jsou k dispozici aktualizace"

#: ../../lastore/notify.go:128
msgid "Reboot after Updates"
msgstr "Restartovat po aktualizacích "

#: ../../lastore/notify.go:129
msgid "Restart the computer to use the system and applications properly"
msgstr "Pro správné fungování systému a aplikací restartujte počítač "

#: ../../lastore/notify.go:139
msgid ""
"Your system is being updated, but the capacity is lower than 50%, please "
"plug in to avoid power outage"
msgstr ""
"Váš systém se aktualizuje, ale úroveň baterie je nižší než 50 %, zapojte "
"nabíječku, abyste předešli výpadku proudu "

#: ../../lastore/notify.go:140
msgid "OK"
msgstr "OK"

<<<<<<< HEAD
#: ../../launcher/manager_uninstall.go:56
msgid "%q removed successfully"
msgstr "%q úspěšně odstraněno"

#: ../../launcher/manager_uninstall.go:58
msgid "Failed to uninstall %q"
msgstr "Nepodařilo se odinstalovat %q"

#: ../../network/manager_active_conn.go:454
#: ../../network/manager_active_conn.go:459
=======
#: ../../network/manager_active_conn.go:437
#: ../../network/manager_active_conn.go:442
>>>>>>> b43406ce
msgid "None"
msgstr "Žádné"

#: ../../network/manager_active_conn.go:461
msgid "WEP 40/128-bit Key"
msgstr "WEP klíč 40/128 bitů"

#: ../../network/manager_active_conn.go:463
msgid "WPA/WPA2 Personal"
msgstr "WPA/WPA2 osobní"

#: ../../network/manager_active_conn.go:465
msgid "WPA3 Personal"
msgstr "WPA3 Personal"

#: ../../network/manager_active_conn.go:473
msgid "TLS"
msgstr "TLS"

#: ../../network/manager_active_conn.go:475
msgid "MD5"
msgstr "MD5"

#: ../../network/manager_active_conn.go:477
msgid "LEAP"
msgstr "LEAP"

#: ../../network/manager_active_conn.go:479
msgid "FAST"
msgstr "FAST"

#: ../../network/manager_active_conn.go:481
msgid "Tunneled TLS"
msgstr "Tunelované TLS"

#: ../../network/manager_active_conn.go:483
msgid "Protected EAP"
msgstr "Chráněné EAP"

#: ../../network/manager_connection.go:346
#: ../../network/manager_connection.go:350
msgid "Wired Connection"
msgstr "Drátové připojení"

#: ../../network/manager_connection.go:389
msgid "Wired Connection %v"
msgstr "Drátové připojení %v "

#: ../../network/proxychains/utils_notify.go:49
msgid "Application proxy is set successfully"
msgstr "Aplikační proxy úspěšně nastavena"

#: ../../network/proxychains/utils_notify.go:49
#: ../../network/proxychains/utils_notify.go:52
#: ../../network/utils_notify.go:182 ../../network/utils_notify.go:186
#: ../../network/utils_notify.go:189
msgid "Network"
msgstr "Síť"

#: ../../network/proxychains/utils_notify.go:52
msgid "Failed to set the application proxy"
msgstr "Aplikační proxy se nepodařilo nastavit"

#: ../../network/state_handler.go:23
msgid "Device state changed"
msgstr "Stav zařízení se změnil"

#: ../../network/state_handler.go:24
msgid "Device state changed, reason unknown"
msgstr "Stav zařízení se změnil, důvod neznámý"

#: ../../network/state_handler.go:25
msgid "The device is now managed"
msgstr "Zařízení je nyní spravováno"

#: ../../network/state_handler.go:26
msgid "The device is no longer managed"
msgstr "Zařízení už není spravováno"

#: ../../network/state_handler.go:27
msgid "The device has not been ready for configuration"
msgstr "Zařízení není připraveno pro nastavování"

#: ../../network/state_handler.go:28
msgid ""
"IP configuration could not be reserved (no available address, timeout, etc)"
msgstr ""
"Nepodařilo se zarezervovat si nastavení IP protokolu (není k dispozici volná"
" adresa, překročen časový limit pokusu o nastavení, atd.)"

#: ../../network/state_handler.go:29
msgid "The IP configuration is no longer valid"
msgstr "Nastavení IP protokolu už není platné"

#: ../../network/state_handler.go:30
msgid "Passwords were required but not provided"
msgstr "Hesla byla požadována, ale nebyla poskytnuta"

#: ../../network/state_handler.go:31
msgid ""
"The 802.1X supplicant disconnected from the access point or authentication "
"server"
msgstr ""
"802.1X žádost byla zamítnuta přístupovým bodem nebo ověřovacím serverem"

#: ../../network/state_handler.go:32
msgid "Configuration of the 802.1X supplicant failed"
msgstr "Nastavení komponenty pro 802.1X se nezdařilo"

#: ../../network/state_handler.go:33
msgid "The 802.1X supplicant quitted or failed unexpectedly"
msgstr ""
"Komponenta pro 802.1X (supplicant) neočekávaně skončila nebo zhavarovala"

#: ../../network/state_handler.go:34
msgid "The 802.1X supplicant took too long time to authenticate"
msgstr "802.1X ověření se trvalo příliš dlouho."

#: ../../network/state_handler.go:35
msgid "The PPP service failed to start within the allowed time"
msgstr "Službu PPP se nepodařilo spustit v časovém limitu"

#: ../../network/state_handler.go:36
msgid "The PPP service disconnected unexpectedly"
msgstr "PPP služba byla neočekávaně odpojena"

#: ../../network/state_handler.go:37
msgid "The PPP service quitted or failed unexpectedly"
msgstr "PPP služba se ukončila nebo zhavarovala"

#: ../../network/state_handler.go:38
msgid "The DHCP service failed to start within the allowed time"
msgstr "Službu DHCP se nepodařilo spustit v časovém limitu"

#: ../../network/state_handler.go:39
msgid "The DHCP service reported an unexpected error"
msgstr "Služba DHCP ohlásila neočekávanou chybu"

#: ../../network/state_handler.go:40
msgid "The DHCP service quitted or failed unexpectedly"
msgstr "Služba DHCP se ukončila nebo zhavarovala"

#: ../../network/state_handler.go:41
msgid "The shared connection service failed to start"
msgstr "Spuštění služby pro sdílení připojení se nezdařilo"

#: ../../network/state_handler.go:42
msgid "The shared connection service quitted or failed unexpectedly"
msgstr "Služba pro sdílení připojení se ukončila nebo zhavarovala"

#: ../../network/state_handler.go:43
msgid "The AutoIP service failed to start"
msgstr "Nepodařilo se spustit službu AutoIP"

#: ../../network/state_handler.go:44
msgid "The AutoIP service reported an unexpected error"
msgstr "Služba AutoIP ohlásila neočekávanou chybu"

#: ../../network/state_handler.go:45
msgid "The AutoIP service quitted or failed unexpectedly"
msgstr "Služba AutoIP se ukončila nebo zhavarovala"

#: ../../network/state_handler.go:46
msgid "Dialing failed due to busy lines"
msgstr "Vytáčení se nezdařilo kvůli zaneprázdněnosti linek"

#: ../../network/state_handler.go:47
msgid "Dialing failed due to no dial tone"
msgstr "Vytáčení se nezdařilo kvůli chybějícímu vytáčecímu tónu"

#: ../../network/state_handler.go:48
msgid "Dialing failed due to the carrier"
msgstr "Vytáčení se nezdařilo kvůli nosné vlně"

#: ../../network/state_handler.go:49
msgid "Dialing timed out"
msgstr "Překročen časový limit pokusu o vytáčení"

#: ../../network/state_handler.go:50
msgid "Dialing failed"
msgstr "Vytáčení se nezdařilo"

#: ../../network/state_handler.go:51
msgid "Modem initialization failed"
msgstr "Zprovoznění modemu se nezdařilo"

#: ../../network/state_handler.go:52
msgid "Failed to select the specified GSM APN"
msgstr "Nepodařilo se vybrat zadané GSM APN"

#: ../../network/state_handler.go:53
msgid "No networks searched"
msgstr "Nevyhledány žádné sítě"

#: ../../network/state_handler.go:54
msgid "Network registration was denied"
msgstr "Registrace do sítě byla zamítnuta"

#: ../../network/state_handler.go:55
msgid "Network registration timed out"
msgstr "Překročen časový limit pokusu o registraci do sítě"

#: ../../network/state_handler.go:56
msgid "Failed to register to the requested GSM network"
msgstr "Nepodařilo se zaregistrovat do požadované GSM sítě"

#: ../../network/state_handler.go:57
msgid "PIN check failed"
msgstr "Kontrola PIN kódu se nezdařila"

#: ../../network/state_handler.go:58
msgid "Necessary firmware for the device may be missed"
msgstr "Firmware potřebný pro zařízení nejspíš chybí"

#: ../../network/state_handler.go:59
msgid "The device was removed"
msgstr "Zařízení bylo odebráno"

#: ../../network/state_handler.go:60
msgid "NetworkManager went to sleep"
msgstr "NetworkManager přešel do režimu spánku"

#: ../../network/state_handler.go:61
msgid "The device's active connection was removed or disappeared"
msgstr "Aktivní spojení zařízení bylo odstraněno nebo zmizelo"

#: ../../network/state_handler.go:62
msgid "A user or client requested to disconnect"
msgstr "Uživatel nebo klient zažádal o odpojení"

#: ../../network/state_handler.go:63
msgid "The device's carrier/link changed"
msgstr "Nosná vlna/linka zařízení se změnila"

#: ../../network/state_handler.go:64
msgid "The device's existing connection was assumed"
msgstr "Předpokládalo se stávající spojení zařízení"

#: ../../network/state_handler.go:65
msgid "The 802.1x supplicant is now available"
msgstr "802.1X je nyní dostupné"

#: ../../network/state_handler.go:66
msgid "The modem could not be found"
msgstr "Modem nebyl nalezen"

#: ../../network/state_handler.go:67
msgid "The Bluetooth connection timed out or failed"
msgstr "Překročen časový limit pokusu o Bluetooth spojení nebo se nezdařilo"

#: ../../network/state_handler.go:68
msgid "GSM Modem's SIM Card was not inserted"
msgstr "Není vložená SIM karta pro GSM modem"

#: ../../network/state_handler.go:69
msgid "GSM Modem's SIM PIN required"
msgstr "Je požadován PIN kód pro SIM kartu v GSM modemu"

#: ../../network/state_handler.go:70
msgid "GSM Modem's SIM PUK required"
msgstr "Je požadován PUK kód pro SIM kartu v GSM modemu"

#: ../../network/state_handler.go:71
msgid "SIM card error in GSM Modem"
msgstr "Chyba SIM karty v GSM modemu"

#: ../../network/state_handler.go:72
msgid "InfiniBand device does not support connected mode"
msgstr "InfiniBand zařízení nepodporuje spojený režim"

#: ../../network/state_handler.go:73
msgid "A dependency of the connection failed"
msgstr "To, na čem spojení závisí, se nezdařilo"

#: ../../network/state_handler.go:74
msgid "RFC 2684 Ethernet bridging error to ADSL"
msgstr "Chyba přemostění sítě ethernet dle normy RFC 2684 do služby ADSL"

#: ../../network/state_handler.go:75
msgid "ModemManager did not run or quitted unexpectedly"
msgstr "ModemManager není spuštěný nebo neočekávaně skončil"

#: ../../network/state_handler.go:76
msgid "The 802.11 WLAN network could not be found"
msgstr "Wi-Fi síť nebyla nalezena"

#: ../../network/state_handler.go:77
msgid "A secondary connection of the base connection failed"
msgstr "Sekundární spojení toho základního se nezdařilo"

#: ../../network/state_handler.go:80
msgid "DCB or FCoE setup failed"
msgstr "Nastavení technologie DCB nebo FCoE se nezdařilo"

#: ../../network/state_handler.go:81
msgid "Network teaming control failed"
msgstr "Ovládání funkce spřažení rozhraní (teaming) se nezdařilo"

#: ../../network/state_handler.go:82
msgid "Modem failed to run or not available"
msgstr "Modem se nepodařilo spustit nebo není dostupný"

#: ../../network/state_handler.go:83
msgid "Modem now ready and available"
msgstr "Modem je nyní připraven a dostupný"

#: ../../network/state_handler.go:84
msgid "SIM PIN is incorrect"
msgstr "PIN kód k SIM kartě není správný"

#: ../../network/state_handler.go:85
msgid "New connection activation is enqueuing"
msgstr "Zapnutí nového připojení bylo zařazeno do fronty"

#: ../../network/state_handler.go:86
msgid "Parent device changed"
msgstr "Nadřazené zařízení se změnilo"

#: ../../network/state_handler.go:87
msgid "Management status of parent device changed"
msgstr "Stav správy nadřazeného zařízení se změnil"

#: ../../network/state_handler.go:90
msgid "Network cable is unplugged"
msgstr "Síťový kabel je odpojen"

#: ../../network/state_handler.go:91
msgid "Please make sure SIM card has been inserted with mobile network signal"
msgstr "Ujistěte se, zda má vložená SIM karta signál mobilní sítě"

#: ../../network/state_handler.go:92
msgid ""
"Please make sure a correct plan was selected without arrearage of SIM card"
msgstr "Ujistěte se, že byl pro SIM kartu vybrán správný tarif"

#: ../../network/state_handler.go:95
msgid "Failed to activate VPN connection, reason unknown"
msgstr "Nepodařilo se aktivovat VPN spojení, důvod neznámý"

#: ../../network/state_handler.go:96
msgid "Failed to activate VPN connection"
msgstr "VPN připojení se nepodařilo aktivovat"

#: ../../network/state_handler.go:97
msgid "The VPN connection state changed due to being disconnected by users"
msgstr "Stav VPN připojení se změnil kvůli odpojení uživateli"

#: ../../network/state_handler.go:98
msgid ""
"The VPN connection state changed due to being disconnected from devices"
msgstr "Stav VPN spojení se změnil kvůli odpojení od zařízení"

#: ../../network/state_handler.go:99
msgid "VPN service stopped"
msgstr "Služba VPN zastavena"

#: ../../network/state_handler.go:100
msgid "The IP config of VPN connection was invalid"
msgstr "Nastavení IP protokolu pro VPN spojení nejsou platná"

#: ../../network/state_handler.go:101
msgid "The connection attempt to VPN service timed out"
msgstr "Překročen časový limit pro pokus o připojení k VPN"

#: ../../network/state_handler.go:102
msgid "The VPN service start timed out"
msgstr "Překročen časový limit pokusu o spuštění služby VPN"

#: ../../network/state_handler.go:103
msgid "The VPN service failed to start"
msgstr "Službu VPN se nepodařilo spustit"

#: ../../network/state_handler.go:104
msgid "The VPN connection password was not provided"
msgstr "Heslo pro VPN připojení nebylo poskytnuto"

#: ../../network/state_handler.go:105
msgid "Authentication to VPN server failed"
msgstr "Ověření se vůči VPN serveru se nezdařilo"

#: ../../network/state_handler.go:106
msgid "The connection was deleted from settings"
msgstr "Připojení bylo odstraněno z nastavení"

#: ../../network/state_handler.go:256
msgid "Enabling hotspot"
msgstr "Zapíná se přípojný bod"

#: ../../network/state_handler.go:260
msgid "Connecting %q"
msgstr "Připojování k %q"

#: ../../network/state_handler.go:269
msgid "Hotspot enabled"
msgstr "Přípojný bod zapnut"

#: ../../network/state_handler.go:271
msgid "%q connected"
msgstr "%q připojeno"

#: ../../network/state_handler.go:282 ../../network/state_handler.go:337
msgid "Hotspot disabled"
msgstr "Přípojný bod vypnut"

#: ../../network/state_handler.go:339 ../../network/state_handler.go:363
#: ../../system/bluetooth/utils_notify.go:50
msgid "%q disconnected"
msgstr "%q odpojeno"

#: ../../network/state_handler.go:345
msgid "Unable to share hotspot, please check dnsmasq settings"
msgstr "Nedaří se sdílet přípojný bod – prosím zkontrolujte nastavení dnsmasq"

#: ../../network/state_handler.go:347
msgid "Unable to connect %q, please keep closer to the wireless router"
msgstr ""
"Nelze se připojit k %q. Přesuňte se blíže k bezdrátovému přístupovému bodu"

#: ../../network/state_handler.go:349
msgid "Unable to connect %q, please check your router or net cable."
msgstr ""
"Nedaří se připojit k %q – zkontrolujte síťové zařízení a kabely prosím."

#: ../../network/state_handler.go:353
msgid "Connection failed, unable to connect %q, wrong password"
msgstr "Připojení k %q se nezdařilo – chybné heslo"

#: ../../network/state_handler.go:355
msgid "Unable to connect %q"
msgstr ""

#: ../../network/state_handler.go:366
msgid "Password is required to connect %q"
msgstr "Pro připojení se k %q je požadováno heslo"

#: ../../network/state_handler.go:368
msgid "The %q 802.11 WLAN network could not be found"
msgstr "%q 802.11 WLAN síť nebyla nalezena"

#: ../../network/utils_dbus_nm.go:278
msgid "Unknown"
msgstr "Neznámý"

#: ../../network/utils_notify.go:170
msgid "Airplane mode enabled."
msgstr "Režim letadlo zapnut."

#: ../../network/utils_notify.go:170 ../../network/utils_notify.go:174
#: ../../network/utils_notify.go:178 ../../network/utils_notify.go:196
#: ../../network/utils_notify.go:199 ../../network/utils_notify.go:288
msgid "Disconnected"
msgstr "Odpojeno"

#: ../../network/utils_notify.go:178
msgid "Access Point mode is not supported by this device."
msgstr "Režim přístupového bodu není tímto zařízením podporován."

#: ../../network/utils_notify.go:182
msgid ""
"The hardware switch of WLAN Card is off, please switch on as necessary."
msgstr ""
"Hardwarový vypínač Wi-Fi adaptéru je ve stavu vypnuto – prosím, zapněte ho."

#: ../../network/utils_notify.go:186
msgid "System proxy is set successfully."
msgstr "Systémová proxy úspěšně nastavena."

#: ../../network/utils_notify.go:189
msgid "System proxy has been cancelled."
msgstr "Systémová proxy byla zrušena."

#: ../../network/utils_notify.go:193
msgid "Connected"
msgstr "Připojeno"

#: ../../service_trigger/msg.go:11
#, c-format
msgid "\"%s\" did not pass the system security verification, and cannot run now"
msgstr ""
"„%s“ neprošlo systémovým ověřením zabezpečení, a proto v tuto chvíli nelze "
"spustit"

#: ../../session/power/manager_events.go:203
msgid "Battery critically low"
msgstr "Akumulátor téměř vybitý"

#: ../../session/power/manager_events.go:223
#: ../../session/power/manager_events.go:228
#: ../../session/power/manager_events.go:233
#: ../../session/power/manager_events.go:238
msgid "Battery low, please plug in"
msgstr ""
"Akumulátor je téměř vybitý – připojte počítač k napájení z elektrické sítě"

#: ../../session/power/utils.go:438 ../../session/power/utils.go:445
#: ../../session/power/utils.go:452 ../../session/power/utils.go:459
msgid "Power settings changed"
msgstr "Nastavení správy napájení změněna"

#: ../../session/power/utils.go:483 ../../session/power/utils_test.go:16
#: ../../session/power/utils_test.go:17
msgid "When the lid is closed, "
msgstr "Při přiklopení obrazovky,"

#: ../../session/power/utils.go:487
msgid "When pressing the power button, "
msgstr "Při stisku tlačítka napájení,"

#: ../../session/power/utils.go:497 ../../session/power/utils_test.go:16
msgid "your computer will shut down"
msgstr "váš počítač bude vypnut"

#: ../../session/power/utils.go:499 ../../session/power/utils_test.go:17
msgid "your computer will suspend"
msgstr "váš počítač bude uspán"

#: ../../session/power/utils.go:501
msgid "your computer will hibernate"
msgstr "počítač bude uspán na disk"

#: ../../session/power/utils.go:503
msgid "your monitor will turn off"
msgstr "monitor bude vypnut"

#: ../../session/power/utils.go:505
msgid "your monitor will show the shutdown interface"
msgstr ""

#: ../../session/power/utils.go:507
msgid "it will do nothing to your computer"
msgstr "na vašem počítači nebude dělat nic"

#: ../../system/bluetooth/utils_notify.go:43
msgid "Connect %q successfully"
msgstr "%q úspěšně připojeno"

#: ../../system/bluetooth/utils_notify.go:56
msgid "Make sure %q is turned on and in range"
msgstr "Ujistěte se, že zařízení %q je zapnuté a v dosahu"

#: ../../system/bluetooth/utils_notify.go:74
msgid ""
"%q can no longer connect to %q. Try to forget this device and pair it again."
msgstr ""
"%q se už nemůže připojit k %q. Zkuste toto zařízení zapomenout a znovu ho "
"spárovat."

#: ../../timedate/manager_format.go:75
msgid "Space"
msgstr ""

#: ../../timedate/manager_ifc.go:51
msgid "Authentication is required to set the system time"
msgstr "Pro nastavení systémového času je požadováno ověření se"

#: ../../timedate/manager_ifc.go:64
msgid ""
"Authentication is required to control whether network time synchronization "
"shall be enabled"
msgstr ""
"Pro ovládání toho, zda má být čas synchronizován ze sítě, je vyžadováno "
"ověření se"

#: ../../timedate/manager_ifc.go:74
msgid "Authentication is required to change NTP server"
msgstr "Pro změnu NTP serveru je vyžadováno ověření se"

#: ../../timedate/manager_ifc.go:114
msgid ""
"Authentication is required to control whether the RTC stores the local or "
"UTC time"
msgstr ""
"Pro ovládání toho, zda mají hardwarové hodiny počítače být nařízené na "
"místní nebo univerzální čas (UTC) je vyžadováno ověření se"

#: ../../timedate/manager_ifc.go:137
msgid "Authentication is required to set the system timezone"
msgstr "Pro nastavení časového pásma systému je požadováno ověření se"<|MERGE_RESOLUTION|>--- conflicted
+++ resolved
@@ -64,46 +64,12 @@
 msgid "User \"%s\" existed before and its data is synced"
 msgstr "Uživatel „%s“ existoval předtím a jeho data jsou synchronizována"
 
-<<<<<<< HEAD
-#: ../../appearance/scale.go:41
-msgid "Log out for display scaling settings to take effect"
-msgstr ""
-"Aby se změna měřítka zobrazení projevila, je třeba se odhlásit a přihlásit "
-"nazpět"
-
-#: ../../appearance/scale.go:42
-msgid "Set successfully"
-msgstr "Úspěšně nastaveno"
-
-#: ../../appearance/scale.go:52
-msgid "Later"
-msgstr "Později"
-
-#: ../../appearance/scale.go:52
-msgid "Log Out Now"
-msgstr "Odhlásit se nyní"
-
-#: ../../appearance/scale.go:66
-msgid "Setting display scaling"
-msgstr "Nastavení měřítka zobrazení"
-
-#: ../../appearance/scale.go:67
-msgid "Display scaling"
-msgstr "Měřítko zobrazení"
-
-#: ../../audio/audio_events.go:459
-=======
 #: ../../audio/audio_events.go:462
->>>>>>> b43406ce
 #, c-format
 msgid "%s had been disabled"
 msgstr "%s bylo vypnuto"
 
-<<<<<<< HEAD
-#: ../../audio/audio_events.go:460 ../../dock/app_entry_menu.go:93
-=======
 #: ../../audio/audio_events.go:463
->>>>>>> b43406ce
 msgid "Open"
 msgstr "Otevřít"
 
@@ -241,32 +207,7 @@
 msgid "Pair"
 msgstr "Spárovat"
 
-<<<<<<< HEAD
-#: ../../dock/app_entry_menu.go:100
-msgid "Close All"
-msgstr "Zavřít vše"
-
-#: ../../dock/app_entry_menu.go:127 ../../dock/app_entry_menu.go:141
-#: ../../dock/app_entry_menu.go:156
-msgid "Force Quit"
-msgstr "Vynutit ukončení"
-
-#: ../../dock/app_entry_menu.go:160
-msgid "Dock"
-msgstr "Panel"
-
-#: ../../dock/app_entry_menu.go:170
-msgid "Undock"
-msgstr "Zrušit ukotvení"
-
-#: ../../dock/app_entry_menu.go:180
-msgid "All Windows"
-msgstr "Všechna okna"
-
-#: ../../housekeeping/init.go:75
-=======
 #: ../../housekeeping/init.go:90
->>>>>>> b43406ce
 msgid "Insufficient disk space, please clean up in time!"
 msgstr "Nedostatek místa na disku – prosím uvolněte včas nějaké!"
 
@@ -578,21 +519,8 @@
 msgid "OK"
 msgstr "OK"
 
-<<<<<<< HEAD
-#: ../../launcher/manager_uninstall.go:56
-msgid "%q removed successfully"
-msgstr "%q úspěšně odstraněno"
-
-#: ../../launcher/manager_uninstall.go:58
-msgid "Failed to uninstall %q"
-msgstr "Nepodařilo se odinstalovat %q"
-
-#: ../../network/manager_active_conn.go:454
-#: ../../network/manager_active_conn.go:459
-=======
 #: ../../network/manager_active_conn.go:437
 #: ../../network/manager_active_conn.go:442
->>>>>>> b43406ce
 msgid "None"
 msgstr "Žádné"
 
