# SOME DESCRIPTIVE TITLE.
# Copyright (C) YEAR THE PACKAGE'S COPYRIGHT HOLDER
# This file is distributed under the same license as the PACKAGE package.
# FIRST AUTHOR <EMAIL@ADDRESS>, YEAR.
# 
# Translators:
# Maahyar Motevakel <mahyar.motevakel@gmail.com>, 2020
# mohammad raufzahed <mohammadraufzahed1389@gmail.com>, 2020
# Amir Dadash <dadashamir25@gmail.com>, 2020
# Alik Miankoli <alikmiankoliid@gmail.com>, 2020
# amirhosein lesani <xenups@gmail.com>, 2020
# Hootan Baraary <h.baraary@yahoo.com>, 2021
# Hadi Kamell <beemeyl@gmail.com>, 2021
# Cindy0514, 2021
# AmirHosein Lesani <xenups@outlook.com>, 2022
# 
#, fuzzy
msgid ""
msgstr ""
"Project-Id-Version: PACKAGE VERSION\n"
"Report-Msgid-Bugs-To: \n"
"POT-Creation-Date: 2022-08-09 21:28+0800\n"
"PO-Revision-Date: 2020-05-29 07:18+0000\n"
"Last-Translator: AmirHosein Lesani <xenups@outlook.com>, 2022\n"
"Language-Team: Persian (https://www.transifex.com/linuxdeepin/teams/3617/fa/)\n"
"MIME-Version: 1.0\n"
"Content-Type: text/plain; charset=UTF-8\n"
"Content-Transfer-Encoding: 8bit\n"
"Language: fa\n"
"Plural-Forms: nplurals=2; plural=(n > 1);\n"

#: ../../accounts/checkers/password.go:53
msgid "Please enter a password not less than 8 characters"
msgstr "لطفاً یک گذرواژه که کمتر از 8 نویسه نباشد را  وارد کنید"

#: ../../accounts/checkers/password.go:55
msgid ""
"The password must contain English letters (case-sensitive), numbers or "
"special symbols (~!@#$%^&*()[]{}\\|/?,.<>)"
msgstr ""
"رمزعبور باید حاوی حروف انگلیسی ( حساس به حالت ) , اعداد یا نمادهای خاص باشد "
"(~!@#$%^&*()[]{}\\|/?,.<>)"

#: ../../accounts/checkers/username.go:64
msgid "Username cannot be empty"
msgstr "نام کاربری نمیتواند خالی باشد."

#: ../../accounts/checkers/username.go:69
msgid "The first character must be a letter or number"
msgstr ""

#: ../../accounts/checkers/username.go:71
msgid "The username already exists"
msgstr "این نام کاربری  از قبل وجود دارد"

#: ../../accounts/checkers/username.go:74
msgid "The name already exists"
msgstr "این نام از قبل وجود دارد"

#: ../../accounts/checkers/username.go:76
msgid "Username must be between 3 and 32 characters"
msgstr "نام کاربری باید بین 3 تا 32 نویسه باشد"

#: ../../accounts/manager.go:448
#, c-format
msgid "User \"%s\" existed before and its data is synced"
msgstr ""

<<<<<<< HEAD
#: ../../appearance/scale.go:56
msgid "Log out for display scaling settings to take effect"
msgstr ""

#: ../../appearance/scale.go:57
msgid "Set successfully"
msgstr "با موفقیت تنظیم شد"

#: ../../appearance/scale.go:67
msgid "Later"
msgstr ""

#: ../../appearance/scale.go:67
msgid "Log Out Now"
msgstr ""

#: ../../appearance/scale.go:81
msgid "Setting display scaling"
msgstr "تنظیم نمایش مقیاس"

#: ../../appearance/scale.go:82
msgid "Display scaling"
msgstr "نمایش مقیاس"

#: ../../audio/audio_events.go:474
=======
#: ../../audio/audio_events.go:462
>>>>>>> b43406ce
#, c-format
msgid "%s had been disabled"
msgstr ""

<<<<<<< HEAD
#: ../../audio/audio_events.go:475 ../../dock/app_entry_menu.go:108
=======
#: ../../audio/audio_events.go:463
>>>>>>> b43406ce
msgid "Open"
msgstr "باز کردن"

#: ../../bin/dde-authority/fprint_transaction.go:21
msgid "Fingerprint verification failed"
msgstr "تأیید اثر انگشت انجام نشد"

#: ../../bin/dde-authority/fprint_transaction.go:22
msgid "Fingerprint verification timed out"
msgstr "تایید اثر انگشت منقضی شد "

#: ../../bluetooth/bluez_profile.go:30
#: ../../system/bluetooth/bluez_profile.go:30
msgid "Serial port"
msgstr "پورت سریال"

#: ../../bluetooth/bluez_profile.go:31
#: ../../system/bluetooth/bluez_profile.go:31
msgid "Dial-Up networking"
msgstr "شبکه دایل آپ"

#: ../../bluetooth/bluez_profile.go:32
#: ../../system/bluetooth/bluez_profile.go:32
msgid "Hands-Free device"
msgstr "دستگاه هندزفری"

#: ../../bluetooth/bluez_profile.go:33
#: ../../system/bluetooth/bluez_profile.go:33
msgid "Hands-Free voice gateway"
msgstr "درگاه صدای هندزفری"

#: ../../bluetooth/bluez_profile.go:34
#: ../../system/bluetooth/bluez_profile.go:34
msgid "Headset voice gateway"
msgstr "درگاه صدای گوشی"

#: ../../bluetooth/bluez_profile.go:35
#: ../../system/bluetooth/bluez_profile.go:35
msgid "Object push"
msgstr "Object push"

#: ../../bluetooth/bluez_profile.go:36
#: ../../system/bluetooth/bluez_profile.go:36
msgid "File transfer"
msgstr "انتقال فایل"

#: ../../bluetooth/bluez_profile.go:37
#: ../../system/bluetooth/bluez_profile.go:37
msgid "Synchronization"
msgstr "همگام سازی"

#: ../../bluetooth/bluez_profile.go:38
#: ../../system/bluetooth/bluez_profile.go:38
msgid "Phone book access"
msgstr "دسترسی به دفتر تلفن"

#: ../../bluetooth/bluez_profile.go:39
#: ../../system/bluetooth/bluez_profile.go:39
msgid "Phone book access client"
msgstr "دسترسی به دفتر تلفن مشترک"

#: ../../bluetooth/bluez_profile.go:40
#: ../../system/bluetooth/bluez_profile.go:40
msgid "Message access"
msgstr "دسترسی پیام"

#: ../../bluetooth/bluez_profile.go:41
#: ../../system/bluetooth/bluez_profile.go:41
msgid "Message notification"
msgstr "مدیریت اعلان"

#: ../../bluetooth/obex_agent.go:339 ../../bluetooth/utils_notify.go:145
#: ../../lastore/lastore.go:431
msgid "Cancel"
msgstr "انصراف"

#: ../../bluetooth/obex_agent.go:346
msgid "Receiving %[1]q from %[2]q"
msgstr ""

#: ../../bluetooth/obex_agent.go:355
msgid "View"
msgstr "نما"

#: ../../bluetooth/obex_agent.go:361
msgid "You have received files from %q successfully"
msgstr ""

#: ../../bluetooth/obex_agent.go:362
msgid "Done"
msgstr "انجام شد"

#: ../../bluetooth/obex_agent.go:377 ../../bluetooth/obex_agent.go:476
msgid "Stop Receiving Files"
msgstr ""

#: ../../bluetooth/obex_agent.go:379
msgid "You have cancelled the file transfer"
msgstr ""

#: ../../bluetooth/obex_agent.go:381 ../../system/bluetooth/utils_notify.go:78
#: ../../system/bluetooth/utils_notify.go:87
msgid "Bluetooth connection failed"
msgstr "اتصال  بلوتوث ناموفق بود"

#: ../../bluetooth/obex_agent.go:416
msgid "Decline"
msgstr ""

#: ../../bluetooth/obex_agent.go:416
msgid "Receive"
msgstr ""

#: ../../bluetooth/obex_agent.go:421
msgid "Bluetooth File Transfer"
msgstr ""

#: ../../bluetooth/obex_agent.go:422
msgid "%q wants to send files to you. Receive?"
msgstr ""

#: ../../bluetooth/obex_agent.go:477
msgid "Receiving %q timed out"
msgstr ""

#: ../../bluetooth/utils_notify.go:134
msgid "Click here to connect to %q"
msgstr ""

#: ../../bluetooth/utils_notify.go:135
msgid "Add Bluetooth devices"
msgstr ""

#: ../../bluetooth/utils_notify.go:145
msgid "Pair"
msgstr ""

<<<<<<< HEAD
#: ../../dock/app_entry_menu.go:115
msgid "Close All"
msgstr "بستن همه"

#: ../../dock/app_entry_menu.go:142 ../../dock/app_entry_menu.go:156
#: ../../dock/app_entry_menu.go:171
msgid "Force Quit"
msgstr "خروج اجباری"

#: ../../dock/app_entry_menu.go:175
msgid "Dock"
msgstr "داک"

#: ../../dock/app_entry_menu.go:185
msgid "Undock"
msgstr "باز کردن از داک"

#: ../../dock/app_entry_menu.go:195
msgid "All Windows"
msgstr "همه پنجره ها"

=======
>>>>>>> b43406ce
#: ../../housekeeping/init.go:90
msgid "Insufficient disk space, please clean up in time!"
msgstr "فضای دیسک کافی نیست ، لطفا به موقع تمیز کنید!"

#: ../../keybinding/shortcuts/id_name_map.go:28
msgid "Launcher"
msgstr "لانچر"

#: ../../keybinding/shortcuts/id_name_map.go:29
msgid "Terminal"
msgstr "ترمینال"

#: ../../keybinding/shortcuts/id_name_map.go:30
msgid "Screen Recorder"
msgstr "ضبط صفحه نمایش"

#: ../../keybinding/shortcuts/id_name_map.go:31
msgid "Lock screen"
msgstr "قفل صفحه"

#: ../../keybinding/shortcuts/id_name_map.go:32
msgid "Show/Hide the dock"
msgstr "نمایش/پنهان سازی نوار"

#: ../../keybinding/shortcuts/id_name_map.go:33
msgid "Shutdown interface"
msgstr "رابط خاموش کردن"

#: ../../keybinding/shortcuts/id_name_map.go:34
msgid "Terminal Quake Window"
msgstr "پنجره Quake ترمینال"

#: ../../keybinding/shortcuts/id_name_map.go:35
msgid "Screenshot"
msgstr "تصویر از صفحه"

#: ../../keybinding/shortcuts/id_name_map.go:36
msgid "Full screenshot"
msgstr "تصویر از تمام صفحه"

#: ../../keybinding/shortcuts/id_name_map.go:37
msgid "Window screenshot"
msgstr "تصویر از پنجره"

#: ../../keybinding/shortcuts/id_name_map.go:38
msgid "Delay screenshot"
msgstr "تصویر از صفحه با تاخیر"

#: ../../keybinding/shortcuts/id_name_map.go:39
msgid "OCR (Image to Text)"
msgstr ""

#: ../../keybinding/shortcuts/id_name_map.go:40
msgid "Scrollshot"
msgstr ""

#: ../../keybinding/shortcuts/id_name_map.go:41
msgid "File manager"
msgstr "مدیریت فایل"

#: ../../keybinding/shortcuts/id_name_map.go:42
msgid "Disable Touchpad"
msgstr "غیرفعال کردن صفحه لمسی"

#: ../../keybinding/shortcuts/id_name_map.go:43
msgid "Switch window effects"
msgstr "تغییر جلوه های پنجره"

#: ../../keybinding/shortcuts/id_name_map.go:44
msgid "Fast Screen Off"
msgstr "خاموش کردن سریع صفحه"

#: ../../keybinding/shortcuts/id_name_map.go:45
msgid "System Monitor"
msgstr "پایشگر سیستم"

#: ../../keybinding/shortcuts/id_name_map.go:46
msgid "Deepin Picker"
msgstr "دیپین پیکر"

#: ../../keybinding/shortcuts/id_name_map.go:47
msgid "Desktop AI Assistant"
msgstr "دستیار هوشمند دسکتاپ"

#: ../../keybinding/shortcuts/id_name_map.go:48
msgid "Text to Speech"
msgstr "متن به گفتار"

#: ../../keybinding/shortcuts/id_name_map.go:49
msgid "Speech to Text"
msgstr "گفتار به متن"

#: ../../keybinding/shortcuts/id_name_map.go:50
msgid "Clipboard"
msgstr "کلیپ بورد"

#: ../../keybinding/shortcuts/id_name_map.go:51
msgid "Translation"
msgstr ""

#: ../../keybinding/shortcuts/id_name_map.go:52
msgid "Grand Search"
msgstr ""

#: ../../keybinding/shortcuts/id_name_map.go:53
msgid "Notification Center"
msgstr "مرکز اعلان"

#: ../../keybinding/shortcuts/id_name_map.go:54
#: ../../keybinding/shortcuts/id_name_map.go:61
msgid "Switch Layout"
msgstr "تغییر صفحه کلید"

#: ../../keybinding/shortcuts/id_name_map.go:80
msgid "Switch to left workspace"
msgstr "رفتن به فضای کار سمت چپ"

#: ../../keybinding/shortcuts/id_name_map.go:81
msgid "Switch to right workspace"
msgstr "رفتن به فضای کار سمت راست"

#: ../../keybinding/shortcuts/id_name_map.go:82
msgid "Switch to upper workspace"
msgstr "رفتن به فضای کار بالا"

#: ../../keybinding/shortcuts/id_name_map.go:83
msgid "Switch to lower workspace"
msgstr "رفتن به فضای کار پایین"

#: ../../keybinding/shortcuts/id_name_map.go:85
msgid "Switch similar windows"
msgstr "تغییر پنجره های مشابه"

#: ../../keybinding/shortcuts/id_name_map.go:86
msgid "Switch similar windows in reverse"
msgstr "تعویض پنجره های مشابه بصورت معکوس"

#: ../../keybinding/shortcuts/id_name_map.go:87
msgid "Switch windows"
msgstr "تغییر پنجره ها"

#: ../../keybinding/shortcuts/id_name_map.go:88
msgid "Switch windows in reverse"
msgstr "تغییر پنجره ها بصورت معکوس"

#: ../../keybinding/shortcuts/id_name_map.go:99
msgid "Show desktop"
msgstr "نمایش دسکتاپ"

#: ../../keybinding/shortcuts/id_name_map.go:108
msgid "Maximize window"
msgstr "بزرگ کردن پنجره"

#: ../../keybinding/shortcuts/id_name_map.go:109
msgid "Restore window"
msgstr "بازگردانی پنجره"

#: ../../keybinding/shortcuts/id_name_map.go:111
msgid "Minimize window"
msgstr "پایین بردن پنجره"

#: ../../keybinding/shortcuts/id_name_map.go:112
msgid "Close window"
msgstr "بستن پنجره"

#: ../../keybinding/shortcuts/id_name_map.go:113
msgid "Move window"
msgstr "جابجایی پنجره"

#: ../../keybinding/shortcuts/id_name_map.go:114
msgid "Resize window"
msgstr "تغییر سایز پنجره"

#: ../../keybinding/shortcuts/id_name_map.go:129
msgid "Move to left workspace"
msgstr "انتقال به فضای کار سمت چپ"

#: ../../keybinding/shortcuts/id_name_map.go:130
msgid "Move to right workspace"
msgstr "انتقال به فضای کار سمت راست"

#: ../../keybinding/shortcuts/id_name_map.go:131
msgid "Move to upper workspace"
msgstr "انتقال به فضای کار بالا"

#: ../../keybinding/shortcuts/id_name_map.go:132
msgid "Move to lower workspace"
msgstr "انتقال به فضای کار سمت پایین"

#: ../../keybinding/shortcuts/id_name_map.go:154
msgid "Display windows of all workspaces"
msgstr "نمایش پنجره های تمام فضاهای کار"

#: ../../keybinding/shortcuts/id_name_map.go:155
msgid "Display windows of current workspace"
msgstr "نمایش پنجره های فضای کار جاری"

#: ../../keybinding/shortcuts/id_name_map.go:156
msgid "Display workspace"
msgstr "نمایش فضای کار"

#: ../../keybinding/shortcuts/id_name_map.go:217
msgid "Switch monitors"
msgstr ""

#: ../../langselector/locale.go:63
msgid "Authentication is required to switch language"
msgstr "احراز هویت برای تغییر زبان لازم است"

#: ../../langselector/locale.go:152
msgid ""
"Changing system language and installing the required language packages, "
"please wait..."
msgstr "تغییر زبان سیستم و نصب بسته‌های زبان مورد نیاز ، لطفا ً صبر کنید …"

#: ../../langselector/locale.go:153
msgid "Changing system language, please wait..."
msgstr "در حال عوض کردن زبان سیستم ، لطفا ً صبر کنید ..."

#: ../../langselector/locale.go:154
msgid "System language changed, please log out and then log in"
msgstr "زبان سیستم تغییر کرده است ، لطفاً  خارج شوید و سپس دوباره وارد شوید"

#: ../../langselector/locale.go:396
msgid "Failed to change system language, please try later"
msgstr "تغییر زبان سیستم انجام نشد ، لطفاً بعداً امتحان کنید"

#: ../../lastore/lastore.go:423
msgid "Retry"
msgstr "سعی مجدد"

#: ../../lastore/lastore.go:445
msgid "Update Now"
msgstr "اکنون بروزرسانی کن"

#: ../../lastore/lastore.go:475
msgid "Reboot Now"
msgstr "هم اکنون راه اندازی مجدد شود"

#: ../../lastore/lastore.go:479
msgid "Remind Me Later"
msgstr ""

#: ../../lastore/lastore.go:486
msgid "10 mins later"
msgstr ""

#: ../../lastore/lastore.go:493
msgid "30 mins later"
msgstr ""

#: ../../lastore/lastore.go:500
msgid "2h later"
msgstr ""

#: ../../lastore/lastore.go:507
msgid "6h later"
msgstr ""

#: ../../lastore/notify.go:106
msgid "%q installed successfully."
msgstr "%q با موفقیت نصب شد."

#: ../../lastore/notify.go:109
msgid "%q failed to install."
msgstr "%q نصب نشد."

#: ../../lastore/notify.go:117
msgid "Removed successfully"
msgstr ""

#: ../../lastore/notify.go:119
msgid "Failed to remove the app"
msgstr ""

#: ../../lastore/notify.go:126
msgid ""
"In order to prevent automatic shutdown, please plug in for normal update."
msgstr ""
"برای جلوگیری از خاموش شدن خودکار و برای بروزرسانی عادی، سیستم را به برق متصل"
" کنید "

#: ../../lastore/notify.go:131
msgid "Package cache wiped"
msgstr "حافظه پنهان بسته پاک شد"

#: ../../lastore/notify.go:136
msgid "Updates Available"
msgstr ""

#: ../../lastore/notify.go:141
msgid "Reboot after Updates"
msgstr ""

#: ../../lastore/notify.go:142
msgid "Restart the computer to use the system and applications properly"
msgstr ""

#: ../../lastore/notify.go:152
msgid ""
"Your system is being updated, but the capacity is lower than 50%, please "
"plug in to avoid power outage"
msgstr ""

#: ../../lastore/notify.go:153
msgid "OK"
msgstr "تایید"

<<<<<<< HEAD
#: ../../launcher/manager_uninstall.go:71
msgid "%q removed successfully"
msgstr "%q با موفقیت حذف شد"

#: ../../launcher/manager_uninstall.go:73
msgid "Failed to uninstall %q"
msgstr "%q حذف انجام نشد"

#: ../../network/manager_active_conn.go:469
#: ../../network/manager_active_conn.go:474
=======
#: ../../network/manager_active_conn.go:437
#: ../../network/manager_active_conn.go:442
>>>>>>> b43406ce
msgid "None"
msgstr "هیچ "

#: ../../network/manager_active_conn.go:476
msgid "WEP 40/128-bit Key"
msgstr "WEP 40/128-bit Key"

#: ../../network/manager_active_conn.go:478
msgid "WPA/WPA2 Personal"
msgstr "WPA/WPA2 Personal"

#: ../../network/manager_active_conn.go:480
msgid "WPA3 Personal"
msgstr ""

#: ../../network/manager_active_conn.go:488
msgid "TLS"
msgstr "TLS"

#: ../../network/manager_active_conn.go:490
msgid "MD5"
msgstr "MD5"

#: ../../network/manager_active_conn.go:492
msgid "LEAP"
msgstr "LEAP"

#: ../../network/manager_active_conn.go:494
msgid "FAST"
msgstr "FAST"

#: ../../network/manager_active_conn.go:496
msgid "Tunneled TLS"
msgstr "Tunneled TLS"

#: ../../network/manager_active_conn.go:498
msgid "Protected EAP"
msgstr "Protected EAP"

#: ../../network/manager_connection.go:361
#: ../../network/manager_connection.go:365
msgid "Wired Connection"
msgstr "اتصال سیمی"

#: ../../network/manager_connection.go:404
msgid "Wired Connection %v"
msgstr ""

#: ../../network/proxychains/utils_notify.go:45
msgid "Application proxy is set successfully"
msgstr ""

#: ../../network/proxychains/utils_notify.go:45
#: ../../network/proxychains/utils_notify.go:48
#: ../../network/utils_notify.go:197 ../../network/utils_notify.go:201
#: ../../network/utils_notify.go:204
msgid "Network"
msgstr "شبکه"

#: ../../network/proxychains/utils_notify.go:48
msgid "Failed to set the application proxy"
msgstr ""

#: ../../network/state_handler.go:38
msgid "Device state changed"
msgstr "وضعیت دستگاه تغییر پیدا کرد."

#: ../../network/state_handler.go:39
msgid "Device state changed, reason unknown"
msgstr "به دلیل ناشناخته ، وضعیت دستگاه تغییر پیدا کرد."

#: ../../network/state_handler.go:40
msgid "The device is now managed"
msgstr "دستگاه هم اکنون مدیریت شده."

#: ../../network/state_handler.go:41
msgid "The device is no longer managed"
msgstr "دستگاه دیگر مدیریت نمی شود."

#: ../../network/state_handler.go:42
msgid "The device has not been ready for configuration"
msgstr "دستگاه برای پیکر بندی آماده نیست."

#: ../../network/state_handler.go:43
msgid ""
"IP configuration could not be reserved (no available address, timeout, etc)"
msgstr ""
"پیکربندی IP نمی تواند محفوظ باشد (بدون آدرس ، زمان بندی و غیره در دسترس "
"نیست)"

#: ../../network/state_handler.go:44
msgid "The IP configuration is no longer valid"
msgstr "پیکربندی IP دیگر معتبر نیست"

#: ../../network/state_handler.go:45
msgid "Passwords were required but not provided"
msgstr "پسورد مورد نیاز است اما فراهم نشده."

#: ../../network/state_handler.go:46
msgid ""
"The 802.1X supplicant disconnected from the access point or authentication "
"server"
msgstr "متقاضی 802.1X از نقطه دسترسی یا سرور تأیید اعتبار ، جدا شده است"

#: ../../network/state_handler.go:47
msgid "Configuration of the 802.1X supplicant failed"
msgstr "پیکربندی درخواست کننده 802.1X انجام نشد"

#: ../../network/state_handler.go:48
msgid "The 802.1X supplicant quitted or failed unexpectedly"
msgstr "متقاضی 802.1X بطور غیر منتظره ای کنار رفت یا شکست خورد"

#: ../../network/state_handler.go:49
msgid "The 802.1X supplicant took too long time to authenticate"
msgstr "متقاضی 802.1X برای احراز هویت مدت زمان زیادی طول کشید"

#: ../../network/state_handler.go:50
msgid "The PPP service failed to start within the allowed time"
msgstr "سرویس PPP در زمان مجاز شروع به کار نکرد"

#: ../../network/state_handler.go:51
msgid "The PPP service disconnected unexpectedly"
msgstr "سرویس PPP بطور غیر منتظره ای قطع شد"

#: ../../network/state_handler.go:52
msgid "The PPP service quitted or failed unexpectedly"
msgstr "سرویس PPP به طور غیر منتظره ای کنار گذاشته یا از کار افتاد"

#: ../../network/state_handler.go:53
msgid "The DHCP service failed to start within the allowed time"
msgstr "سرویس DHCP در زمان مجاز شروع به کار نکرد"

#: ../../network/state_handler.go:54
msgid "The DHCP service reported an unexpected error"
msgstr "سرویس DHCP خطایی غیر منتظره را گزارش داد"

#: ../../network/state_handler.go:55
msgid "The DHCP service quitted or failed unexpectedly"
msgstr "سرویس DHCP بطور غیر منتظره ای کنار گذاشته یا از کار افتاد"

#: ../../network/state_handler.go:56
msgid "The shared connection service failed to start"
msgstr "سرویس اتصال مشترک شروع به کار نکرد"

#: ../../network/state_handler.go:57
msgid "The shared connection service quitted or failed unexpectedly"
msgstr "سرویس اتصال مشترک به طور غیر منتظره متوقف شد یا شکست خورد"

#: ../../network/state_handler.go:58
msgid "The AutoIP service failed to start"
msgstr "سرویس AutoIP شروع نشد"

#: ../../network/state_handler.go:59
msgid "The AutoIP service reported an unexpected error"
msgstr "سرویس AutoIP خطایی غیر منتظره را گزارش داد"

#: ../../network/state_handler.go:60
msgid "The AutoIP service quitted or failed unexpectedly"
msgstr "سرویس AutoIP به طور غیر منتظره ای کنار گذاشته یا از کار افتاد"

#: ../../network/state_handler.go:61
msgid "Dialing failed due to busy lines"
msgstr "شماره گیری به دلیل خطوط مشغول انجام نشد"

#: ../../network/state_handler.go:62
msgid "Dialing failed due to no dial tone"
msgstr "به دلیل نداشتن بوق  ، شماره گیری انجام نشد"

#: ../../network/state_handler.go:63
msgid "Dialing failed due to the carrier"
msgstr "شماره گیری به دلیل حامل انجام نشد"

#: ../../network/state_handler.go:64
msgid "Dialing timed out"
msgstr "مدت زمان تماس گرفتن به اتمام رسید."

#: ../../network/state_handler.go:65
msgid "Dialing failed"
msgstr "شماره گیری ناموفق بود."

#: ../../network/state_handler.go:66
msgid "Modem initialization failed"
msgstr "راه اندازی مودم ناموفق بود."

#: ../../network/state_handler.go:67
msgid "Failed to select the specified GSM APN"
msgstr "انتخاب APN مشخص شده GSM انجام نشد"

#: ../../network/state_handler.go:68
msgid "No networks searched"
msgstr "شبکه ای جستجو نشد."

#: ../../network/state_handler.go:69
msgid "Network registration was denied"
msgstr "دسترسی به ثبت شبکه داده نشد."

#: ../../network/state_handler.go:70
msgid "Network registration timed out"
msgstr "زمان ثبت شبکه به پایان رسید."

#: ../../network/state_handler.go:71
msgid "Failed to register to the requested GSM network"
msgstr "ثبت نام در شبکه GSM درخواستی انجام نشد"

#: ../../network/state_handler.go:72
msgid "PIN check failed"
msgstr "بررسی PIN ناموفق بود."

#: ../../network/state_handler.go:73
msgid "Necessary firmware for the device may be missed"
msgstr "ممکن است Firmware مورد نیاز دستگاه مشکل داشته باشد."

#: ../../network/state_handler.go:74
msgid "The device was removed"
msgstr "دستگاه حذف شد."

#: ../../network/state_handler.go:75
msgid "NetworkManager went to sleep"
msgstr "مدیریت شبکه به خواب رفته است"

#: ../../network/state_handler.go:76
msgid "The device's active connection was removed or disappeared"
msgstr "اتصال فعال دستگاه حذف یا ناپدید شده."

#: ../../network/state_handler.go:77
msgid "A user or client requested to disconnect"
msgstr "یک کاربر یا کلاینت درخواست قطع اتصال داده است."

#: ../../network/state_handler.go:78
msgid "The device's carrier/link changed"
msgstr "حامل / پیوند دستگاه تغییر کرد"

#: ../../network/state_handler.go:79
msgid "The device's existing connection was assumed"
msgstr "اتصال موجود دستگاه در نظر گرفته شده."

#: ../../network/state_handler.go:80
msgid "The 802.1x supplicant is now available"
msgstr "متقاضی 802.1x اکنون در دسترس است"

#: ../../network/state_handler.go:81
msgid "The modem could not be found"
msgstr "مودم پیدا نشد."

#: ../../network/state_handler.go:82
msgid "The Bluetooth connection timed out or failed"
msgstr "زمان اتصال بلوتوث تمام شده و یا اتصال ناموفق بوده."

#: ../../network/state_handler.go:83
msgid "GSM Modem's SIM Card was not inserted"
msgstr "سیم کارت GSM مودم درج نشده است"

#: ../../network/state_handler.go:84
msgid "GSM Modem's SIM PIN required"
msgstr "پین سیم کارت GSM مودم مورد نیاز است"

#: ../../network/state_handler.go:85
msgid "GSM Modem's SIM PUK required"
msgstr "PUK سیم کارت GSM مودم مورد نیاز است"

#: ../../network/state_handler.go:86
msgid "SIM card error in GSM Modem"
msgstr "خطای سیم کارت در مودم GSM"

#: ../../network/state_handler.go:87
msgid "InfiniBand device does not support connected mode"
msgstr "دستگاه InfiniBand از حالت متصل پشتیبانی نمی کند"

#: ../../network/state_handler.go:88
msgid "A dependency of the connection failed"
msgstr "یک وابستگی از اتصال شکست خورد"

#: ../../network/state_handler.go:89
msgid "RFC 2684 Ethernet bridging error to ADSL"
msgstr "RFC 2684 خطای پل اتصال اترنت برای ADSL"

#: ../../network/state_handler.go:90
msgid "ModemManager did not run or quitted unexpectedly"
msgstr "مدیریت کننده مودم اجراء نشده یا بصورت غیر منتظره بسته شده."

#: ../../network/state_handler.go:91
msgid "The 802.11 WLAN network could not be found"
msgstr ""

#: ../../network/state_handler.go:92
msgid "A secondary connection of the base connection failed"
msgstr "دومین اتصال از اتصال پایه ناموفق بود."

#: ../../network/state_handler.go:95
msgid "DCB or FCoE setup failed"
msgstr "نصب DCB یا FCoE انجام نشد"

#: ../../network/state_handler.go:96
msgid "Network teaming control failed"
msgstr "کنترل همکاری شبکه ناموفق بود."

#: ../../network/state_handler.go:97
msgid "Modem failed to run or not available"
msgstr "راه اندازی مودم ناموفق بود و یا در دسترس نیست."

#: ../../network/state_handler.go:98
msgid "Modem now ready and available"
msgstr "مودم هم اکنون آماده و قابل دسترس است."

#: ../../network/state_handler.go:99
msgid "SIM PIN is incorrect"
msgstr "پین سیم کارت نادرست است"

#: ../../network/state_handler.go:100
msgid "New connection activation is enqueuing"
msgstr "فعال سازی اتصال جدید نوبت بندی شده است."

#: ../../network/state_handler.go:101
msgid "Parent device changed"
msgstr "دستگاه والد تغییر کرد."

#: ../../network/state_handler.go:102
msgid "Management status of parent device changed"
msgstr "وضعیت مدیریت دستگاه والد تغییر کرد."

#: ../../network/state_handler.go:105
msgid "Network cable is unplugged"
msgstr "کابل شبکه جدا شده."

#: ../../network/state_handler.go:106
msgid "Please make sure SIM card has been inserted with mobile network signal"
msgstr ""
"لطفاً مطمئن شوید که سیم کارت درج شده است و دستگاه دارای  سیگنال شبکه است"

#: ../../network/state_handler.go:107
msgid ""
"Please make sure a correct plan was selected without arrearage of SIM card"
msgstr ""
"لطفاً اطمینان حاصل کنید که یک طرح صحیح و بدون عقب افتادگی سیم کارت انتخاب "
"شده است"

#: ../../network/state_handler.go:110
msgid "Failed to activate VPN connection, reason unknown"
msgstr "به دلیل نامشخص ، اتصال VPN فعال نشد"

#: ../../network/state_handler.go:111
msgid "Failed to activate VPN connection"
msgstr "اتصال VPN فعال نشد"

#: ../../network/state_handler.go:112
msgid "The VPN connection state changed due to being disconnected by users"
msgstr "وضعیت اتصال VPN به دلیل قطع ارتباط توسط کاربران تغییر کرده است"

#: ../../network/state_handler.go:113
msgid ""
"The VPN connection state changed due to being disconnected from devices"
msgstr "حالت اتصال VPN به دلیل قطع ارتباط از دستگاه تغییر کرده است"

#: ../../network/state_handler.go:114
msgid "VPN service stopped"
msgstr "سرویس VPN متوقف شد."

#: ../../network/state_handler.go:115
msgid "The IP config of VPN connection was invalid"
msgstr "پیکربندی IP اتصال VPN نامعتبر بود"

#: ../../network/state_handler.go:116
msgid "The connection attempt to VPN service timed out"
msgstr "تلاش اتصال به سرویس VPN به پایان رسید"

#: ../../network/state_handler.go:117
msgid "The VPN service start timed out"
msgstr "زمان شروع سرویس VPN به پایان رسید"

#: ../../network/state_handler.go:118
msgid "The VPN service failed to start"
msgstr "سرویس VPN شروع نشد"

#: ../../network/state_handler.go:119
msgid "The VPN connection password was not provided"
msgstr "رمز عبور اتصال VPN ارائه نشده است"

#: ../../network/state_handler.go:120
msgid "Authentication to VPN server failed"
msgstr "احراز حویت اتصال VPN ناموفق بود."

#: ../../network/state_handler.go:121
msgid "The connection was deleted from settings"
msgstr "اتصال از قسمت تنظیمات حذف شد."

#: ../../network/state_handler.go:271
msgid "Enabling hotspot"
msgstr "فعال کردن هات اسپات"

#: ../../network/state_handler.go:275
msgid "Connecting %q"
msgstr "در حال اتصال %q"

#: ../../network/state_handler.go:284
msgid "Hotspot enabled"
msgstr "هات اسپات فعال شد"

#: ../../network/state_handler.go:286
msgid "%q connected"
msgstr "%q متصل شده"

#: ../../network/state_handler.go:297 ../../network/state_handler.go:352
msgid "Hotspot disabled"
msgstr "هات اسپات غیرفعال شد"

#: ../../network/state_handler.go:354 ../../network/state_handler.go:376
#: ../../system/bluetooth/utils_notify.go:65
msgid "%q disconnected"
msgstr "%q قطع شد"

#: ../../network/state_handler.go:360
msgid "Unable to share hotspot, please check dnsmasq settings"
msgstr ""
"اشتراک هات اسپات امکان پذیر نیست ، لطفاً تنظیمات dnsmasq را بررسی کنید"

#: ../../network/state_handler.go:362
msgid "Unable to connect %q, please keep closer to the wireless router"
msgstr "اتصال %q امکان پذیر نیست ، لطفاً به روتر بی سیم نزدیک تر شوید"

#: ../../network/state_handler.go:364
msgid "Unable to connect %q, please check your router or net cable."
msgstr ""
"اتصال %q امکان پذیر نیست ، لطفاً روتر یا کابل اینترنت خود را بررسی کنید."

#: ../../network/state_handler.go:368
msgid "Connection failed, unable to connect %q, wrong password"
msgstr "اتصال انجام نشد ، قادر به اتصال %q ، گذرواژه اشتباه است"

#: ../../network/state_handler.go:379
msgid "Password is required to connect %q"
msgstr "برای اتصال به %q  نیاز به رمز عبور دارید"

#: ../../network/state_handler.go:381
msgid "The %q 802.11 WLAN network could not be found"
msgstr ""

#: ../../network/utils_dbus_nm.go:293
msgid "Unknown"
msgstr "ناشناخته"

#: ../../network/utils_notify.go:185
msgid "Airplane mode enabled."
msgstr "حالت هواپیما فعال شد."

#: ../../network/utils_notify.go:185 ../../network/utils_notify.go:189
#: ../../network/utils_notify.go:193 ../../network/utils_notify.go:211
#: ../../network/utils_notify.go:214 ../../network/utils_notify.go:303
msgid "Disconnected"
msgstr "قطع اتصال"

#: ../../network/utils_notify.go:193
msgid "Access Point mode is not supported by this device."
msgstr "حالت Access point توسط این دستگاه پشتیبانی نمی شود."

#: ../../network/utils_notify.go:197
msgid ""
"The hardware switch of WLAN Card is off, please switch on as necessary."
msgstr "کلید سخت افزاری WLAN خاموش است. لطفا آن را در صورت لزوم روشن کنید."

#: ../../network/utils_notify.go:201
msgid "System proxy is set successfully."
msgstr "تنظیمات پراکسی سیستم با موفقیت انجام شد."

#: ../../network/utils_notify.go:204
msgid "System proxy has been cancelled."
msgstr "تنظیم کردن  پراکسی سیستم لغو شد."

#: ../../network/utils_notify.go:208
msgid "Connected"
msgstr "متصل شده"

#: ../../service_trigger/msg.go:28
#, c-format
msgid "\"%s\" did not pass the system security verification, and cannot run now"
msgstr ""

#: ../../session/power/manager_events.go:208
msgid "Battery critically low"
msgstr "باتری بسیار کم است"

#: ../../session/power/manager_events.go:228
#: ../../session/power/manager_events.go:233
#: ../../session/power/manager_events.go:238
#: ../../session/power/manager_events.go:243
msgid "Battery low, please plug in"
msgstr "باتری شما کم است ، لطفاً دستگاه را برق وصل کنید"

#: ../../session/power/utils.go:419 ../../session/power/utils.go:426
#: ../../session/power/utils.go:433 ../../session/power/utils.go:440
msgid "Power settings changed"
msgstr ""

#: ../../session/power/utils.go:464 ../../session/power/utils_test.go:12
#: ../../session/power/utils_test.go:13
msgid "When the lid is closed, "
msgstr ""

#: ../../session/power/utils.go:468
msgid "When pressing the power button, "
msgstr ""

#: ../../session/power/utils.go:478 ../../session/power/utils_test.go:12
msgid "your computer will shut down"
msgstr ""

#: ../../session/power/utils.go:480 ../../session/power/utils_test.go:13
msgid "your computer will suspend"
msgstr ""

#: ../../session/power/utils.go:482
msgid "your computer will hibernate"
msgstr ""

#: ../../session/power/utils.go:484
msgid "your monitor will turn off"
msgstr ""

#: ../../session/power/utils.go:486
msgid "it will do nothing to your computer"
msgstr ""

#: ../../system/bluetooth/utils_notify.go:58
msgid "Connect %q successfully"
msgstr "اتصال %q با موفقیت انجام شد"

#: ../../system/bluetooth/utils_notify.go:71
msgid "Make sure %q is turned on and in range"
msgstr "اطمینان حاصل کنید که %q روشن و در دامنه است"

#: ../../system/bluetooth/utils_notify.go:89
msgid ""
"%q can no longer connect to %q. Try to forget this device and pair it again."
msgstr ""

#: ../../timedate/manager_format.go:90
msgid "Space"
msgstr ""

#: ../../timedate/manager_ifc.go:66
msgid "Authentication is required to set the system time"
msgstr "برای تعیین زمان سیستم ، احراز هویت لازم است"

#: ../../timedate/manager_ifc.go:79
msgid ""
"Authentication is required to control whether network time synchronization "
"shall be enabled"
msgstr "احراز هویت لازم است تا بتواند همگام سازی زمان شبکه را فعال کند یا نه"

#: ../../timedate/manager_ifc.go:89
msgid "Authentication is required to change NTP server"
msgstr "برای تغییر سرور NTP احراز هویت لازم است"

#: ../../timedate/manager_ifc.go:129
msgid ""
"Authentication is required to control whether the RTC stores the local or "
"UTC time"
msgstr ""
"احراز هویت برای کنترل اینکه آیا RTC زمان محلی و یا UTC را ذخیره کند  لازم "
"است "

#: ../../timedate/manager_ifc.go:152
msgid "Authentication is required to set the system timezone"
msgstr "برای تنظیم منطقه زمانی سیستم احراز هویت لازم است"<|MERGE_RESOLUTION|>--- conflicted
+++ resolved
@@ -66,44 +66,12 @@
 msgid "User \"%s\" existed before and its data is synced"
 msgstr ""
 
-<<<<<<< HEAD
-#: ../../appearance/scale.go:56
-msgid "Log out for display scaling settings to take effect"
-msgstr ""
-
-#: ../../appearance/scale.go:57
-msgid "Set successfully"
-msgstr "با موفقیت تنظیم شد"
-
-#: ../../appearance/scale.go:67
-msgid "Later"
-msgstr ""
-
-#: ../../appearance/scale.go:67
-msgid "Log Out Now"
-msgstr ""
-
-#: ../../appearance/scale.go:81
-msgid "Setting display scaling"
-msgstr "تنظیم نمایش مقیاس"
-
-#: ../../appearance/scale.go:82
-msgid "Display scaling"
-msgstr "نمایش مقیاس"
-
-#: ../../audio/audio_events.go:474
-=======
 #: ../../audio/audio_events.go:462
->>>>>>> b43406ce
 #, c-format
 msgid "%s had been disabled"
 msgstr ""
 
-<<<<<<< HEAD
-#: ../../audio/audio_events.go:475 ../../dock/app_entry_menu.go:108
-=======
 #: ../../audio/audio_events.go:463
->>>>>>> b43406ce
 msgid "Open"
 msgstr "باز کردن"
 
@@ -241,30 +209,6 @@
 msgid "Pair"
 msgstr ""
 
-<<<<<<< HEAD
-#: ../../dock/app_entry_menu.go:115
-msgid "Close All"
-msgstr "بستن همه"
-
-#: ../../dock/app_entry_menu.go:142 ../../dock/app_entry_menu.go:156
-#: ../../dock/app_entry_menu.go:171
-msgid "Force Quit"
-msgstr "خروج اجباری"
-
-#: ../../dock/app_entry_menu.go:175
-msgid "Dock"
-msgstr "داک"
-
-#: ../../dock/app_entry_menu.go:185
-msgid "Undock"
-msgstr "باز کردن از داک"
-
-#: ../../dock/app_entry_menu.go:195
-msgid "All Windows"
-msgstr "همه پنجره ها"
-
-=======
->>>>>>> b43406ce
 #: ../../housekeeping/init.go:90
 msgid "Insufficient disk space, please clean up in time!"
 msgstr "فضای دیسک کافی نیست ، لطفا به موقع تمیز کنید!"
@@ -573,21 +517,8 @@
 msgid "OK"
 msgstr "تایید"
 
-<<<<<<< HEAD
-#: ../../launcher/manager_uninstall.go:71
-msgid "%q removed successfully"
-msgstr "%q با موفقیت حذف شد"
-
-#: ../../launcher/manager_uninstall.go:73
-msgid "Failed to uninstall %q"
-msgstr "%q حذف انجام نشد"
-
-#: ../../network/manager_active_conn.go:469
-#: ../../network/manager_active_conn.go:474
-=======
 #: ../../network/manager_active_conn.go:437
 #: ../../network/manager_active_conn.go:442
->>>>>>> b43406ce
 msgid "None"
 msgstr "هیچ "
 
