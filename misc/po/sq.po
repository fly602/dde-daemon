# SOME DESCRIPTIVE TITLE.
# Copyright (C) YEAR THE PACKAGE'S COPYRIGHT HOLDER
# This file is distributed under the same license as the PACKAGE package.
# FIRST AUTHOR <EMAIL@ADDRESS>, YEAR.
# 
# Translators:
# Cindy0514, 2020
# Besnik Bleta <besnik@programeshqip.org>, 2022
# 
#, fuzzy
msgid ""
msgstr ""
"Project-Id-Version: PACKAGE VERSION\n"
"Report-Msgid-Bugs-To: \n"
"POT-Creation-Date: 2022-12-08 09:59+0800\n"
"PO-Revision-Date: 2020-05-29 07:18+0000\n"
"Last-Translator: Besnik Bleta <besnik@programeshqip.org>, 2022\n"
"Language-Team: Albanian (https://www.transifex.com/linuxdeepin/teams/3617/sq/)\n"
"MIME-Version: 1.0\n"
"Content-Type: text/plain; charset=UTF-8\n"
"Content-Transfer-Encoding: 8bit\n"
"Language: sq\n"
"Plural-Forms: nplurals=2; plural=(n != 1);\n"

#: ../../accounts/checkers/password.go:38
msgid "Please enter a password not less than 8 characters"
msgstr "Ju lutemi, jepni një fjalëkalim jo më të pakët se 8 shenja"

#: ../../accounts/checkers/password.go:40
msgid ""
"The password must contain English letters (case-sensitive), numbers or "
"special symbols (~!@#$%^&*()[]{}\\|/?,.<>)"
msgstr ""
"Fjalëkalimet mund të përmbajnë vetëm shkronja anglisht (bëhet dallimi mes "
"shkrimit me të mëdha dhe të vogla), numra ose simbole speciale "
"(~!@#$%^&*()[]{}\\|/?,.<>)"

#: ../../accounts/checkers/username.go:49
msgid "Username cannot be empty"
msgstr "Emri i përdoruesit s’mund të jetë i zbrazët"

#: ../../accounts/checkers/username.go:54
msgid "The first character must be a letter or number"
msgstr "Shenja e parë duhet të jetë shkronjë ose numër"

#: ../../accounts/checkers/username.go:56
msgid "The username already exists"
msgstr "Emri i përdoruesi ekziston tashmë"

#: ../../accounts/checkers/username.go:59
msgid "The name already exists"
msgstr "Emri ekziston tashmë"

#: ../../accounts/checkers/username.go:61
msgid "Username must be between 3 and 32 characters"
msgstr "Emri i përdoruesit duhet të jetë mes 3 dhe 32 shenja i gjatë"

#: ../../accounts/manager.go:449
#, c-format
msgid "User \"%s\" existed before and its data is synced"
msgstr ""
"Përdoruesi “%s” ekzistonte më parë dhe të dhënat e tij janë njëkohësuar"

<<<<<<< HEAD
#: ../../appearance/scale.go:41
msgid "Log out for display scaling settings to take effect"
msgstr ""
"Që të hyjnë në fuqi rregullimet për përshkallëzim, bëni daljen nga llogaria"

#: ../../appearance/scale.go:42
msgid "Set successfully"
msgstr "U caktua me sukses"

#: ../../appearance/scale.go:52
msgid "Later"
msgstr "Më vonë"

#: ../../appearance/scale.go:52
msgid "Log Out Now"
msgstr "Dilni Tani"

#: ../../appearance/scale.go:66
msgid "Setting display scaling"
msgstr "Po ujdiset ripërmasim ekrani"

#: ../../appearance/scale.go:67
msgid "Display scaling"
msgstr "Ripërmasim ekrani"

#: ../../audio/audio_events.go:459
=======
#: ../../audio/audio_events.go:462
>>>>>>> b43406ce
#, c-format
msgid "%s had been disabled"
msgstr "%s është çaktivizuar"

<<<<<<< HEAD
#: ../../audio/audio_events.go:460 ../../dock/app_entry_menu.go:93
=======
#: ../../audio/audio_events.go:463
>>>>>>> b43406ce
msgid "Open"
msgstr "Hap"

#: ../../bin/dde-authority/fprint_transaction.go:25
msgid "Fingerprint verification failed"
msgstr "Verifikimi i shenjave të gishtit dështoi"

#: ../../bin/dde-authority/fprint_transaction.go:26
msgid "Fingerprint verification timed out"
msgstr "Verifikimit të shenjave të gishtit"

#: ../../bluetooth/bluez_profile.go:15
#: ../../system/bluetooth/bluez_profile.go:15
msgid "Serial port"
msgstr "Portë seriale"

#: ../../bluetooth/bluez_profile.go:16
#: ../../system/bluetooth/bluez_profile.go:16
msgid "Dial-Up networking"
msgstr "Rrjet dial-up"

#: ../../bluetooth/bluez_profile.go:17
#: ../../system/bluetooth/bluez_profile.go:17
msgid "Hands-Free device"
msgstr "Pajisje hands-free"

#: ../../bluetooth/bluez_profile.go:18
#: ../../system/bluetooth/bluez_profile.go:18
msgid "Hands-Free voice gateway"
msgstr "Kanal zëri për hands-free"

#: ../../bluetooth/bluez_profile.go:19
#: ../../system/bluetooth/bluez_profile.go:19
msgid "Headset voice gateway"
msgstr "Kanal zëri për headset"

#: ../../bluetooth/bluez_profile.go:20
#: ../../system/bluetooth/bluez_profile.go:20
msgid "Object push"
msgstr ""

#: ../../bluetooth/bluez_profile.go:21
#: ../../system/bluetooth/bluez_profile.go:21
msgid "File transfer"
msgstr "Shpërngulje kartelash"

#: ../../bluetooth/bluez_profile.go:22
#: ../../system/bluetooth/bluez_profile.go:22
msgid "Synchronization"
msgstr "Njëkohësim"

#: ../../bluetooth/bluez_profile.go:23
#: ../../system/bluetooth/bluez_profile.go:23
msgid "Phone book access"
msgstr "Hyrje në libër telefonash"

#: ../../bluetooth/bluez_profile.go:24
#: ../../system/bluetooth/bluez_profile.go:24
msgid "Phone book access client"
msgstr "Klient hyrjeje në libër telefonash"

#: ../../bluetooth/bluez_profile.go:25
#: ../../system/bluetooth/bluez_profile.go:25
msgid "Message access"
msgstr "Hyrje në mesazhe"

#: ../../bluetooth/bluez_profile.go:26
#: ../../system/bluetooth/bluez_profile.go:26
msgid "Message notification"
msgstr "Njoftim mesazhesh"

#: ../../bluetooth/obex_agent.go:376 ../../bluetooth/utils_notify.go:130
#: ../../lastore/lastore.go:435
msgid "Cancel"
msgstr "Anuloje"

#: ../../bluetooth/obex_agent.go:383
msgid "Receiving %[1]q from %[2]q"
msgstr "Po merret %[1]q nga %[2]q"

#: ../../bluetooth/obex_agent.go:392
msgid "View"
msgstr "Shiheni"

#: ../../bluetooth/obex_agent.go:398
msgid "You have received files from %q successfully"
msgstr "Morët me sukses kartela nga %q"

#: ../../bluetooth/obex_agent.go:399
msgid "Done"
msgstr "U bë"

#: ../../bluetooth/obex_agent.go:414 ../../bluetooth/obex_agent.go:513
msgid "Stop Receiving Files"
msgstr "Resht Së Marri Kartela"

#: ../../bluetooth/obex_agent.go:416
msgid "You have cancelled the file transfer"
msgstr "E keni anuluar shpërnguljen e kartelave"

#: ../../bluetooth/obex_agent.go:418 ../../system/bluetooth/utils_notify.go:63
#: ../../system/bluetooth/utils_notify.go:72
msgid "Bluetooth connection failed"
msgstr "Lidhja përmes Bluetooth-it dështoi"

#: ../../bluetooth/obex_agent.go:453
msgid "Decline"
msgstr "Hidhe poshtë"

#: ../../bluetooth/obex_agent.go:453
msgid "Receive"
msgstr "Merre"

#: ../../bluetooth/obex_agent.go:458
msgid "Bluetooth File Transfer"
msgstr "Shpërngulje Bluetooth Kartelash"

#: ../../bluetooth/obex_agent.go:459
msgid "%q wants to send files to you. Receive?"
msgstr "%q dëshiron t’ju dërgojë kartela. Të merren?"

#: ../../bluetooth/obex_agent.go:514
msgid "Receiving %q timed out"
msgstr "Marrjes së %q i mbaroi koha"

#: ../../bluetooth/utils_notify.go:119
msgid "Click here to connect to %q"
msgstr "Klikoni këtu që të lidhet me %q"

#: ../../bluetooth/utils_notify.go:120
msgid "Add Bluetooth devices"
msgstr "Shtoni pajisje Bluetooth"

#: ../../bluetooth/utils_notify.go:130
msgid "Pair"
msgstr "Çiftoje"

<<<<<<< HEAD
#: ../../dock/app_entry_menu.go:100
msgid "Close All"
msgstr "Mbylli Krejt"

#: ../../dock/app_entry_menu.go:127 ../../dock/app_entry_menu.go:141
#: ../../dock/app_entry_menu.go:156
msgid "Force Quit"
msgstr "Detyro Dalje"

#: ../../dock/app_entry_menu.go:160
msgid "Dock"
msgstr "Panel"

#: ../../dock/app_entry_menu.go:170
msgid "Undock"
msgstr "Hiqe nga paneli"

#: ../../dock/app_entry_menu.go:180
msgid "All Windows"
msgstr "Tërë Dritaret"

#: ../../housekeeping/init.go:75
=======
#: ../../housekeeping/init.go:90
>>>>>>> b43406ce
msgid "Insufficient disk space, please clean up in time!"
msgstr ""
"Hapësirë e pamjaftueshme disku, ju lutemi, ka ardhur koha të bëni pastrim!"

#: ../../keybinding/shortcuts/id_name_map.go:13
msgid "Launcher"
msgstr "Nisës"

#: ../../keybinding/shortcuts/id_name_map.go:14
msgid "Terminal"
msgstr "Terminal"

#: ../../keybinding/shortcuts/id_name_map.go:15
msgid "Screen Recorder"
msgstr "Regjistrues Ekrani"

#: ../../keybinding/shortcuts/id_name_map.go:16
msgid "Lock screen"
msgstr "Kyçe ekranin"

#: ../../keybinding/shortcuts/id_name_map.go:17
msgid "Show/Hide the dock"
msgstr "Shfaq/Fshih panelin"

#: ../../keybinding/shortcuts/id_name_map.go:18
msgid "Shutdown interface"
msgstr "Fike ndërfaqen"

#: ../../keybinding/shortcuts/id_name_map.go:19
msgid "Terminal Quake Window"
msgstr "Dritare Terminali Quake"

#: ../../keybinding/shortcuts/id_name_map.go:20
msgid "Screenshot"
msgstr "Foto ekrani"

#: ../../keybinding/shortcuts/id_name_map.go:21
msgid "Full screenshot"
msgstr "Foto ekrani e plotë"

#: ../../keybinding/shortcuts/id_name_map.go:22
msgid "Window screenshot"
msgstr "Foto ekrani e dritares"

#: ../../keybinding/shortcuts/id_name_map.go:23
msgid "Delay screenshot"
msgstr "Vonesë fotoje ekrani"

#: ../../keybinding/shortcuts/id_name_map.go:24
msgid "OCR (Image to Text)"
msgstr "OCR (Nga Figurë në Tekst)"

#: ../../keybinding/shortcuts/id_name_map.go:25
msgid "Scrollshot"
msgstr ""

#: ../../keybinding/shortcuts/id_name_map.go:26
msgid "File manager"
msgstr "Përgjegjës kartelash"

#: ../../keybinding/shortcuts/id_name_map.go:27
msgid "Disable Touchpad"
msgstr "Çaktivizo Touchpad-in"

#: ../../keybinding/shortcuts/id_name_map.go:28
msgid "Switch window effects"
msgstr "Ndërro efekte dritaresh"

#: ../../keybinding/shortcuts/id_name_map.go:29
msgid "Fast Screen Off"
msgstr ""

#: ../../keybinding/shortcuts/id_name_map.go:30
msgid "System Monitor"
msgstr "Mbikëqyrës Sistemi"

#: ../../keybinding/shortcuts/id_name_map.go:31
msgid "Deepin Picker"
msgstr "Zgjedhës Deepin"

#: ../../keybinding/shortcuts/id_name_map.go:32
msgid "Desktop AI Assistant"
msgstr "Asistent AI Desktop"

#: ../../keybinding/shortcuts/id_name_map.go:33
msgid "Text to Speech"
msgstr "Tekst në të Folur"

#: ../../keybinding/shortcuts/id_name_map.go:34
msgid "Speech to Text"
msgstr "E folur në Tekst"

#: ../../keybinding/shortcuts/id_name_map.go:35
msgid "Clipboard"
msgstr "E papastër"

#: ../../keybinding/shortcuts/id_name_map.go:36
msgid "Translation"
msgstr "Përkthim"

#: ../../keybinding/shortcuts/id_name_map.go:37
msgid "Grand Search"
msgstr "Kërkim i Madh"

#: ../../keybinding/shortcuts/id_name_map.go:38
msgid "Notification Center"
msgstr "Qendër Njoftimesh"

#: ../../keybinding/shortcuts/id_name_map.go:39
#: ../../keybinding/shortcuts/id_name_map.go:46
msgid "Switch Layout"
msgstr "Ndërroni Skemë"

#: ../../keybinding/shortcuts/id_name_map.go:65
msgid "Switch to left workspace"
msgstr "Kalo te hapësira e punës majtas"

#: ../../keybinding/shortcuts/id_name_map.go:66
msgid "Switch to right workspace"
msgstr "Kalo te hapësira e punës djathtas"

#: ../../keybinding/shortcuts/id_name_map.go:67
msgid "Switch to upper workspace"
msgstr "Kaloje dritaren te hapësira e sipërme e punës"

#: ../../keybinding/shortcuts/id_name_map.go:68
msgid "Switch to lower workspace"
msgstr "Kalo te hapësira e poshtme e punës"

#: ../../keybinding/shortcuts/id_name_map.go:70
msgid "Switch similar windows"
msgstr "Këmbe dritare të ngjashme"

#: ../../keybinding/shortcuts/id_name_map.go:71
msgid "Switch similar windows in reverse"
msgstr "Këmbe dritare të ngjashme në të kundërt"

#: ../../keybinding/shortcuts/id_name_map.go:72
msgid "Switch windows"
msgstr "Këmbe dritare"

#: ../../keybinding/shortcuts/id_name_map.go:73
msgid "Switch windows in reverse"
msgstr "Këmbe dritare në të kundërt"

#: ../../keybinding/shortcuts/id_name_map.go:84
msgid "Show desktop"
msgstr "Shfaq desktop"

#: ../../keybinding/shortcuts/id_name_map.go:93
msgid "Maximize window"
msgstr "Maksimizo dritaren"

#: ../../keybinding/shortcuts/id_name_map.go:94
msgid "Restore window"
msgstr "Riktheje dritaren"

#: ../../keybinding/shortcuts/id_name_map.go:96
msgid "Minimize window"
msgstr "Minimizoje dritaren"

#: ../../keybinding/shortcuts/id_name_map.go:97
msgid "Close window"
msgstr "Mbylle dritaren"

#: ../../keybinding/shortcuts/id_name_map.go:98
msgid "Move window"
msgstr "Lëvizeni dritaren"

#: ../../keybinding/shortcuts/id_name_map.go:99
msgid "Resize window"
msgstr "Ripërmasojeni dritaren"

#: ../../keybinding/shortcuts/id_name_map.go:114
msgid "Move to left workspace"
msgstr "Kaloje te hapësira e punës majtas"

#: ../../keybinding/shortcuts/id_name_map.go:115
msgid "Move to right workspace"
msgstr "Kaloje te hapësira e punës djathtas"

#: ../../keybinding/shortcuts/id_name_map.go:116
msgid "Move to upper workspace"
msgstr "Kaloje te hapësira e sipërme e punës"

#: ../../keybinding/shortcuts/id_name_map.go:117
msgid "Move to lower workspace"
msgstr "Kaloje te hapësira e poshtme e punës"

#: ../../keybinding/shortcuts/id_name_map.go:139
msgid "Display windows of all workspaces"
msgstr "Shfaq dritaret e krejt hapësirave të punës"

#: ../../keybinding/shortcuts/id_name_map.go:140
msgid "Display windows of current workspace"
msgstr "Shfaq dritaret e hapësirës së tanishme të punës"

#: ../../keybinding/shortcuts/id_name_map.go:141
msgid "Display workspace"
msgstr "Shfaq hapësirë pune"

#: ../../keybinding/shortcuts/id_name_map.go:202
msgid "Switch monitors"
msgstr "Ndërroni monitorë"

#: ../../langselector/locale.go:48
msgid "Authentication is required to switch language"
msgstr "Që të këmbehet gjuha, lypset mirëfilltësim"

#: ../../langselector/locale.go:137
msgid ""
"Changing system language and installing the required language packages, "
"please wait..."
msgstr ""
"Po ndryshohet gjuhë sistemi dhe po instalohen paketat e domosdoshme të "
"gjuhës, ju lutemi, pritni…"

#: ../../langselector/locale.go:138
msgid "Changing system language, please wait..."
msgstr "Po ndryshohet gjuhë sistemi, ju lutemi, pritni…"

#: ../../langselector/locale.go:139
msgid "System language changed, please log out and then log in"
msgstr "Gjuha e sistemit u ndryshua, ju lutemi, dilni dhe mandej hyni"

#: ../../langselector/locale.go:381
msgid "Failed to change system language, please try later"
msgstr "S’u arrit të ndryshohej gjuhë sistemi, ju lutemi, provoni më vonë"

#: ../../lastore/lastore.go:427
msgid "Retry"
msgstr "Riprovo"

#: ../../lastore/lastore.go:449
msgid "Update Now"
msgstr "Përditësojeni Tani"

#: ../../lastore/lastore.go:479
msgid "Reboot Now"
msgstr "Rinisu Tani"

#: ../../lastore/lastore.go:483
msgid "Remind Me Later"
msgstr "Kujtoma Më Vonë"

#: ../../lastore/lastore.go:490
msgid "10 mins later"
msgstr "10 minuta më vonë"

#: ../../lastore/lastore.go:497
msgid "30 mins later"
msgstr "30 minuta më vonë"

#: ../../lastore/lastore.go:504
msgid "2h later"
msgstr "2h më vonë"

#: ../../lastore/lastore.go:511
msgid "6h later"
msgstr "6h më vonë"

#: ../../lastore/notify.go:93
msgid "%q installed successfully."
msgstr "%q u instalua me sukses."

#: ../../lastore/notify.go:96
msgid "%q failed to install."
msgstr "S’u arrit të instalohej %q."

#: ../../lastore/notify.go:104
msgid "Removed successfully"
msgstr "U hoq me sukses"

#: ../../lastore/notify.go:106
msgid "Failed to remove the app"
msgstr "S’u arrit të hiqej aplikacioni"

#: ../../lastore/notify.go:113
msgid ""
"In order to prevent automatic shutdown, please plug in for normal update."
msgstr ""
"Që të parandalohet fikje e automatizuar, ju lutemi, vëreni në prizë për "
"përditësim normal."

#: ../../lastore/notify.go:118
msgid "Package cache wiped"
msgstr "U spastrua fshehtinë pakete"

#: ../../lastore/notify.go:123
msgid "Updates Available"
msgstr "Ka Përditësime"

#: ../../lastore/notify.go:128
msgid "Reboot after Updates"
msgstr "Pas Përditësimesh, Rinisu"

#: ../../lastore/notify.go:129
msgid "Restart the computer to use the system and applications properly"
msgstr ""
"Riniseni kompjuterin, që të përdorni si duhet sistemin dhe aplikacionet"

#: ../../lastore/notify.go:139
msgid ""
"Your system is being updated, but the capacity is lower than 50%, please "
"plug in to avoid power outage"
msgstr ""
"Sistemi juaj po përditësohet, por kapaciteti është më pak se 50%, ju lutemi,"
" vëreni në prizë, që të shmangen ndërprerje energjie"

#: ../../lastore/notify.go:140
msgid "OK"
msgstr "OK"

<<<<<<< HEAD
#: ../../launcher/manager_uninstall.go:56
msgid "%q removed successfully"
msgstr "%q u hoq me sukses"

#: ../../launcher/manager_uninstall.go:58
msgid "Failed to uninstall %q"
msgstr "S’u arrit të çinstalohej %q"

#: ../../network/manager_active_conn.go:454
#: ../../network/manager_active_conn.go:459
=======
#: ../../network/manager_active_conn.go:437
#: ../../network/manager_active_conn.go:442
>>>>>>> b43406ce
msgid "None"
msgstr "Asnjë"

#: ../../network/manager_active_conn.go:461
msgid "WEP 40/128-bit Key"
msgstr "Kyç WEP 40/128-bit"

#: ../../network/manager_active_conn.go:463
msgid "WPA/WPA2 Personal"
msgstr "WPA/WPA2 Personal"

#: ../../network/manager_active_conn.go:465
msgid "WPA3 Personal"
msgstr "WPA3 Personal"

#: ../../network/manager_active_conn.go:473
msgid "TLS"
msgstr "TLS"

#: ../../network/manager_active_conn.go:475
msgid "MD5"
msgstr "MD5"

#: ../../network/manager_active_conn.go:477
msgid "LEAP"
msgstr "LEAP"

#: ../../network/manager_active_conn.go:479
msgid "FAST"
msgstr "FAST"

#: ../../network/manager_active_conn.go:481
msgid "Tunneled TLS"
msgstr "TLS përmes tuneli"

#: ../../network/manager_active_conn.go:483
msgid "Protected EAP"
msgstr "EAP i mbrojtur"

#: ../../network/manager_connection.go:346
#: ../../network/manager_connection.go:350
msgid "Wired Connection"
msgstr "Lidhje Me Fill"

#: ../../network/manager_connection.go:389
msgid "Wired Connection %v"
msgstr "Lidhje Me Fill %v"

#: ../../network/proxychains/utils_notify.go:49
msgid "Application proxy is set successfully"
msgstr "Ndërmjetësi i aplikacionit u ujdis me sukses"

#: ../../network/proxychains/utils_notify.go:49
#: ../../network/proxychains/utils_notify.go:52
#: ../../network/utils_notify.go:182 ../../network/utils_notify.go:186
#: ../../network/utils_notify.go:189
msgid "Network"
msgstr "Rrjet"

#: ../../network/proxychains/utils_notify.go:52
msgid "Failed to set the application proxy"
msgstr "S’u arrit të ujdiset ndërmjetës aplikacioni"

#: ../../network/state_handler.go:23
msgid "Device state changed"
msgstr "Gjendja e pajisjes ndryshoi"

#: ../../network/state_handler.go:24
msgid "Device state changed, reason unknown"
msgstr "Gjendja e pajisjes ndryshoi, arsye e panjohur"

#: ../../network/state_handler.go:25
msgid "The device is now managed"
msgstr "Pajisja tani administrohet"

#: ../../network/state_handler.go:26
msgid "The device is no longer managed"
msgstr "Pajisja s’administrohet më"

#: ../../network/state_handler.go:27
msgid "The device has not been ready for configuration"
msgstr "Pajisja s’ka qenë gati për formësim"

#: ../../network/state_handler.go:28
msgid ""
"IP configuration could not be reserved (no available address, timeout, etc)"
msgstr "S’u rezervua dot formësim IP-je (s’ka adresë, mbarim kohe, etj)"

#: ../../network/state_handler.go:29
msgid "The IP configuration is no longer valid"
msgstr "Formësimi IP s’është më i vlefshëm"

#: ../../network/state_handler.go:30
msgid "Passwords were required but not provided"
msgstr "Lypseshin fjalëkalime, por s’u dhanë të tilla"

#: ../../network/state_handler.go:31
msgid ""
"The 802.1X supplicant disconnected from the access point or authentication "
"server"
msgstr ""
"Lutësi 802.1X u shkëput prej pikës së hyrjeve ose prej shërbyesit të "
"mirëfilltësimeve"

#: ../../network/state_handler.go:32
msgid "Configuration of the 802.1X supplicant failed"
msgstr "Formësimi i lutësit 802.1X dështoi"

#: ../../network/state_handler.go:33
msgid "The 802.1X supplicant quitted or failed unexpectedly"
msgstr "Lutësi 802.1X u mbyll ose dështoi në mënyrë të papritur"

#: ../../network/state_handler.go:34
msgid "The 802.1X supplicant took too long time to authenticate"
msgstr "Lutësi 802.1X e zgjati shumë mirëfilltësimin"

#: ../../network/state_handler.go:35
msgid "The PPP service failed to start within the allowed time"
msgstr "Dështoi nisja e shërbimit PPP brenda kohës së lejuar"

#: ../../network/state_handler.go:36
msgid "The PPP service disconnected unexpectedly"
msgstr "Shërbimi PPP u shkëput papritmas"

#: ../../network/state_handler.go:37
msgid "The PPP service quitted or failed unexpectedly"
msgstr "Shërbimi PPP u mbyll ose dështoi papritmas"

#: ../../network/state_handler.go:38
msgid "The DHCP service failed to start within the allowed time"
msgstr "Dështoi nisja e shërbyesit DHCP brenda kohës së lejuar"

#: ../../network/state_handler.go:39
msgid "The DHCP service reported an unexpected error"
msgstr "Shërbyesi DHCP raportoi një gabim të papritur"

#: ../../network/state_handler.go:40
msgid "The DHCP service quitted or failed unexpectedly"
msgstr "Shërbimi DHCP u mbyll ose dështoi papritmas"

#: ../../network/state_handler.go:41
msgid "The shared connection service failed to start"
msgstr "Dështoi nisja e shërbimit për lidhje të përbashkët"

#: ../../network/state_handler.go:42
msgid "The shared connection service quitted or failed unexpectedly"
msgstr ""
"Shërbimi për lidhje të përbashkët u mbyll ose dështoi në mënyrë të papritur"

#: ../../network/state_handler.go:43
msgid "The AutoIP service failed to start"
msgstr "Dështoi nisja e shërbimit AutoIP"

#: ../../network/state_handler.go:44
msgid "The AutoIP service reported an unexpected error"
msgstr "Shërbimi AutoIP raportoi një gabim të papritur"

#: ../../network/state_handler.go:45
msgid "The AutoIP service quitted or failed unexpectedly"
msgstr "Shërbimi AutoIP u mbyll ose dështoi papritmas"

#: ../../network/state_handler.go:46
msgid "Dialing failed due to busy lines"
msgstr "Thirrja e numrit dështoi, ngaqë linja qe e zënë"

#: ../../network/state_handler.go:47
msgid "Dialing failed due to no dial tone"
msgstr "Thirrja e numrit dështoi, ngaqë s’kish sinjal"

#: ../../network/state_handler.go:48
msgid "Dialing failed due to the carrier"
msgstr "Thirrja e numrit dështoi, ngaqë s’kish operator shërbimi"

#: ../../network/state_handler.go:49
msgid "Dialing timed out"
msgstr "Thirrjes së numrit i mbaroi koha"

#: ../../network/state_handler.go:50
msgid "Dialing failed"
msgstr "Thirrja e numrit dështoi"

#: ../../network/state_handler.go:51
msgid "Modem initialization failed"
msgstr "Gatitja e modemit dështoi"

#: ../../network/state_handler.go:52
msgid "Failed to select the specified GSM APN"
msgstr "U dështua në përzgjedhjen e APN-së GSM të dhën"

#: ../../network/state_handler.go:53
msgid "No networks searched"
msgstr "S’u kërkua në rrjete"

#: ../../network/state_handler.go:54
msgid "Network registration was denied"
msgstr "Regjistrimi i rrjetit s’u pranua"

#: ../../network/state_handler.go:55
msgid "Network registration timed out"
msgstr "Regjistrimit të rrjetit i mbaroi koha"

#: ../../network/state_handler.go:56
msgid "Failed to register to the requested GSM network"
msgstr "S’u arrit të bëhej regjistrimi me rrjetin e kërkuar GSM"

#: ../../network/state_handler.go:57
msgid "PIN check failed"
msgstr "Kontrolli i PIN-it dështoi"

#: ../../network/state_handler.go:58
msgid "Necessary firmware for the device may be missed"
msgstr "Mund të mungojë firmware i domosdoshëm për pajisjen"

#: ../../network/state_handler.go:59
msgid "The device was removed"
msgstr "Pajisja u hoq"

#: ../../network/state_handler.go:60
msgid "NetworkManager went to sleep"
msgstr "NetworkManager shkoi të flejë"

#: ../../network/state_handler.go:61
msgid "The device's active connection was removed or disappeared"
msgstr "Lidhja aktive e pajisjes u hoq, ose u zhduk"

#: ../../network/state_handler.go:62
msgid "A user or client requested to disconnect"
msgstr "Një përdorues ose klient kërkoi shkëputjen"

#: ../../network/state_handler.go:63
msgid "The device's carrier/link changed"
msgstr "Operatori/lidhja e pajisjes ndryshoi"

#: ../../network/state_handler.go:64
msgid "The device's existing connection was assumed"
msgstr "U mor e mirëqenë lidhja ekzistuese e pajisjes"

#: ../../network/state_handler.go:65
msgid "The 802.1x supplicant is now available"
msgstr "Lutësi 802.1X tani është gati"

#: ../../network/state_handler.go:66
msgid "The modem could not be found"
msgstr "S’u gjet dot modemi"

#: ../../network/state_handler.go:67
msgid "The Bluetooth connection timed out or failed"
msgstr "Lidhja përmes Bluetooth-it dështoi ose i mbaroi koha"

#: ../../network/state_handler.go:68
msgid "GSM Modem's SIM Card was not inserted"
msgstr "S’u fut karta SIM e modemit GSM"

#: ../../network/state_handler.go:69
msgid "GSM Modem's SIM PIN required"
msgstr "Lypset PIN SIM-i modemi GSM"

#: ../../network/state_handler.go:70
msgid "GSM Modem's SIM PUK required"
msgstr "Lypset PUK SIM-i modemi GSM"

#: ../../network/state_handler.go:71
msgid "SIM card error in GSM Modem"
msgstr "Gabim karte SIM në modem GSM"

#: ../../network/state_handler.go:72
msgid "InfiniBand device does not support connected mode"
msgstr "Pajisja InfiniBand nuk mbulon mënyrën e lidhur"

#: ../../network/state_handler.go:73
msgid "A dependency of the connection failed"
msgstr "Një varësi e lidhjes është e paplotësuar"

#: ../../network/state_handler.go:74
msgid "RFC 2684 Ethernet bridging error to ADSL"
msgstr ""

#: ../../network/state_handler.go:75
msgid "ModemManager did not run or quitted unexpectedly"
msgstr "ModemManager s’u xhirua ose u mbyll papritmas"

#: ../../network/state_handler.go:76
msgid "The 802.11 WLAN network could not be found"
msgstr "S’u gjet dot rrjet 802.11 WLAN"

#: ../../network/state_handler.go:77
msgid "A secondary connection of the base connection failed"
msgstr "Dështoi një lidhje dytësore e lidhjes bazë"

#: ../../network/state_handler.go:80
msgid "DCB or FCoE setup failed"
msgstr "Ujdisja e DCB-së ose FCoE-së dështoi"

#: ../../network/state_handler.go:81
msgid "Network teaming control failed"
msgstr ""

#: ../../network/state_handler.go:82
msgid "Modem failed to run or not available"
msgstr "Modemi s’u arrit të vihej në punë ose s’ka"

#: ../../network/state_handler.go:83
msgid "Modem now ready and available"
msgstr "Modem tani gati dhe i përdorshëm"

#: ../../network/state_handler.go:84
msgid "SIM PIN is incorrect"
msgstr "PIN-i i SIM-it është i pasaktë"

#: ../../network/state_handler.go:85
msgid "New connection activation is enqueuing"
msgstr "Po vihet në radhë aktivizim lidhjeje të re"

#: ../../network/state_handler.go:86
msgid "Parent device changed"
msgstr "Pajisja mëmë u ndryshua"

#: ../../network/state_handler.go:87
msgid "Management status of parent device changed"
msgstr "Gjendja e administrimit të pajisjes mëmë ndryshoi"

#: ../../network/state_handler.go:90
msgid "Network cable is unplugged"
msgstr "Kablloja e rrjetit është e hequr"

#: ../../network/state_handler.go:91
msgid "Please make sure SIM card has been inserted with mobile network signal"
msgstr ""
"Ju lutemi, sigurohuni se karta SIM është futur me sinjal rrjeti celular"

#: ../../network/state_handler.go:92
msgid ""
"Please make sure a correct plan was selected without arrearage of SIM card"
msgstr ""
"Ju lutemi, sigurohuni se qe përzgjedhur një plan i saktë, pa detyrime ndaj "
"kartës SIM"

#: ../../network/state_handler.go:95
msgid "Failed to activate VPN connection, reason unknown"
msgstr "S’u arrit të aktivizohej lidhje VPN, arsye e panjohur"

#: ../../network/state_handler.go:96
msgid "Failed to activate VPN connection"
msgstr "S’u arrit të aktivizohet lidhja VPN"

#: ../../network/state_handler.go:97
msgid "The VPN connection state changed due to being disconnected by users"
msgstr "Gjendja e lidhjes VPN ndryshoi për shkak shkëputje nga përdoruesi"

#: ../../network/state_handler.go:98
msgid ""
"The VPN connection state changed due to being disconnected from devices"
msgstr "Gjendja e lidhjes VPN ndryshoi për shkak shkëputjeje nga pajisje"

#: ../../network/state_handler.go:99
msgid "VPN service stopped"
msgstr "Shërbimi VPN u ndal"

#: ../../network/state_handler.go:100
msgid "The IP config of VPN connection was invalid"
msgstr "Formësimi i IP-së për lidhjen VPN është i pavlefshëm"

#: ../../network/state_handler.go:101
msgid "The connection attempt to VPN service timed out"
msgstr "Përpjekjes për lidhje me shërbimin VPN i mbaroi koha"

#: ../../network/state_handler.go:102
msgid "The VPN service start timed out"
msgstr "Nisjes së shërbimit VPN i mbaroi koha"

#: ../../network/state_handler.go:103
msgid "The VPN service failed to start"
msgstr "Dështoi nisja e shërbimit AutoIP"

#: ../../network/state_handler.go:104
msgid "The VPN connection password was not provided"
msgstr "S’u dha fjalëkalim lidhjeje VPN"

#: ../../network/state_handler.go:105
msgid "Authentication to VPN server failed"
msgstr "Mirëfilltësimi te shërbyesi VPN dështoi"

#: ../../network/state_handler.go:106
msgid "The connection was deleted from settings"
msgstr "Lidhja u fshi prej rregullimeve"

#: ../../network/state_handler.go:256
msgid "Enabling hotspot"
msgstr "Po aktivizohet hotspot-i"

#: ../../network/state_handler.go:260
msgid "Connecting %q"
msgstr "Po lidhet %q"

#: ../../network/state_handler.go:269
msgid "Hotspot enabled"
msgstr "Hotspot-i u aktivizua"

#: ../../network/state_handler.go:271
msgid "%q connected"
msgstr "%q u lidh"

#: ../../network/state_handler.go:282 ../../network/state_handler.go:337
msgid "Hotspot disabled"
msgstr "Hotspot-i u çaktivizua"

#: ../../network/state_handler.go:339 ../../network/state_handler.go:363
#: ../../system/bluetooth/utils_notify.go:50
msgid "%q disconnected"
msgstr "%q u shkëput"

#: ../../network/state_handler.go:345
msgid "Unable to share hotspot, please check dnsmasq settings"
msgstr ""
"S’arrihet të ndahet hotspot me të tjerë, ju lutemi, kontrolloni rregullimet "
"për dnsmasq"

#: ../../network/state_handler.go:347
msgid "Unable to connect %q, please keep closer to the wireless router"
msgstr "S’arrihet të lidhet %q, ju lutemi, jini më afër rrugëzuesit pa fill"

#: ../../network/state_handler.go:349
msgid "Unable to connect %q, please check your router or net cable."
msgstr ""
"S’arrihet të lidhet %q, ju lutemi, kontrolloni kabllon e rrugëzuesit ose "
"rrjetit tuaj."

#: ../../network/state_handler.go:353
msgid "Connection failed, unable to connect %q, wrong password"
msgstr "Lidhja dështoi, s’arrihet të lidhet %q, fjalëkalim i gabuar"

#: ../../network/state_handler.go:355
msgid "Unable to connect %q"
msgstr ""

#: ../../network/state_handler.go:366
msgid "Password is required to connect %q"
msgstr "Për lidhjen e %q lypset fjalëkalim"

#: ../../network/state_handler.go:368
msgid "The %q 802.11 WLAN network could not be found"
msgstr "S’u gjet dot rrjeti %q 802.11 WLAN"

#: ../../network/utils_dbus_nm.go:278
msgid "Unknown"
msgstr "E panjohur"

#: ../../network/utils_notify.go:170
msgid "Airplane mode enabled."
msgstr "U aktivizua mënyra aeroplan."

#: ../../network/utils_notify.go:170 ../../network/utils_notify.go:174
#: ../../network/utils_notify.go:178 ../../network/utils_notify.go:196
#: ../../network/utils_notify.go:199 ../../network/utils_notify.go:288
msgid "Disconnected"
msgstr "E shkëputur"

#: ../../network/utils_notify.go:178
msgid "Access Point mode is not supported by this device."
msgstr "Mënyra Pikë Hyrjeje nuk mbulohet nga kjo pajisje."

#: ../../network/utils_notify.go:182
msgid ""
"The hardware switch of WLAN Card is off, please switch on as necessary."
msgstr ""
"Çelësi hardware i kartës WLAN është i mbyllur, ju lutemi, hapeni, kur "
"nevojitet."

#: ../../network/utils_notify.go:186
msgid "System proxy is set successfully."
msgstr "Ndërmjetësi i sistemit u ujdis me sukses."

#: ../../network/utils_notify.go:189
msgid "System proxy has been cancelled."
msgstr "Ndërmjetësi i sistemit është anuluar."

#: ../../network/utils_notify.go:193
msgid "Connected"
msgstr "E lidhur"

#: ../../service_trigger/msg.go:11
#, c-format
msgid "\"%s\" did not pass the system security verification, and cannot run now"
msgstr ""
"\"%s\" s’e kaloi verifikimin e sigurisë së sistemit, dhe s’mund të xhirohet "
"këtë herë"

#: ../../session/power/manager_events.go:203
msgid "Battery critically low"
msgstr "Bateri e pakët në nivel kritik"

#: ../../session/power/manager_events.go:223
#: ../../session/power/manager_events.go:228
#: ../../session/power/manager_events.go:233
#: ../../session/power/manager_events.go:238
msgid "Battery low, please plug in"
msgstr "Bateri e pakët, ju lutemi, vëreni në prizë"

#: ../../session/power/utils.go:438 ../../session/power/utils.go:445
#: ../../session/power/utils.go:452 ../../session/power/utils.go:459
msgid "Power settings changed"
msgstr "Rregullimet për energjinë ndryshuan"

#: ../../session/power/utils.go:483 ../../session/power/utils_test.go:16
#: ../../session/power/utils_test.go:17
msgid "When the lid is closed, "
msgstr "Kur mbyllet kapaku,"

#: ../../session/power/utils.go:487
msgid "When pressing the power button, "
msgstr "Kur shtypet butoni i energjisë,"

#: ../../session/power/utils.go:497 ../../session/power/utils_test.go:16
msgid "your computer will shut down"
msgstr "kompjuteri juaj do të fiket"

#: ../../session/power/utils.go:499 ../../session/power/utils_test.go:17
msgid "your computer will suspend"
msgstr "kompjuteri juaj do të pezullohet"

#: ../../session/power/utils.go:501
msgid "your computer will hibernate"
msgstr "kompjuteri juaj do të plogështohet"

#: ../../session/power/utils.go:503
msgid "your monitor will turn off"
msgstr "monitori juaj do të fiket"

#: ../../session/power/utils.go:505
msgid "your monitor will show the shutdown interface"
msgstr ""

#: ../../session/power/utils.go:507
msgid "it will do nothing to your computer"
msgstr "s’do të ndodhë gjë në kompjuterin tuaj"

#: ../../system/bluetooth/utils_notify.go:43
msgid "Connect %q successfully"
msgstr "%q u lidh me sukses"

#: ../../system/bluetooth/utils_notify.go:56
msgid "Make sure %q is turned on and in range"
msgstr "Sigurohuni që %q është hapur dhe brenda intervali"

#: ../../system/bluetooth/utils_notify.go:74
msgid ""
"%q can no longer connect to %q. Try to forget this device and pair it again."
msgstr ""
"%q s’mund të lidhet më me %q. Provoni të harrohet kjo pajisje dhe ta çiftoni"
" sërish."

#: ../../timedate/manager_format.go:75
msgid "Space"
msgstr "Hapësirë"

#: ../../timedate/manager_ifc.go:51
msgid "Authentication is required to set the system time"
msgstr "Që të ujdisni kohën e sistemit, lypset mirëfilltësim"

#: ../../timedate/manager_ifc.go:64
msgid ""
"Authentication is required to control whether network time synchronization "
"shall be enabled"
msgstr ""
"Që të kontrolloni nëse duhet aktivizuar apo jo njëkohësimi i kohës së "
"rrjetit, lypset mirëfilltësim"

#: ../../timedate/manager_ifc.go:74
msgid "Authentication is required to change NTP server"
msgstr "Që të ndryshoni shërbyes NTP, lypset mirëfilltësim"

#: ../../timedate/manager_ifc.go:114
msgid ""
"Authentication is required to control whether the RTC stores the local or "
"UTC time"
msgstr ""
"Që të kontrolloni nëse RTC-ja depoziton kohën vendore apo atë UTC, lypset "
"mirëfilltësim"

#: ../../timedate/manager_ifc.go:137
msgid "Authentication is required to set the system timezone"
msgstr "Që të ujdisni zonën kohore të sistemit, lypset mirëfilltësim"<|MERGE_RESOLUTION|>--- conflicted
+++ resolved
@@ -61,45 +61,12 @@
 msgstr ""
 "Përdoruesi “%s” ekzistonte më parë dhe të dhënat e tij janë njëkohësuar"
 
-<<<<<<< HEAD
-#: ../../appearance/scale.go:41
-msgid "Log out for display scaling settings to take effect"
-msgstr ""
-"Që të hyjnë në fuqi rregullimet për përshkallëzim, bëni daljen nga llogaria"
-
-#: ../../appearance/scale.go:42
-msgid "Set successfully"
-msgstr "U caktua me sukses"
-
-#: ../../appearance/scale.go:52
-msgid "Later"
-msgstr "Më vonë"
-
-#: ../../appearance/scale.go:52
-msgid "Log Out Now"
-msgstr "Dilni Tani"
-
-#: ../../appearance/scale.go:66
-msgid "Setting display scaling"
-msgstr "Po ujdiset ripërmasim ekrani"
-
-#: ../../appearance/scale.go:67
-msgid "Display scaling"
-msgstr "Ripërmasim ekrani"
-
-#: ../../audio/audio_events.go:459
-=======
 #: ../../audio/audio_events.go:462
->>>>>>> b43406ce
 #, c-format
 msgid "%s had been disabled"
 msgstr "%s është çaktivizuar"
 
-<<<<<<< HEAD
-#: ../../audio/audio_events.go:460 ../../dock/app_entry_menu.go:93
-=======
 #: ../../audio/audio_events.go:463
->>>>>>> b43406ce
 msgid "Open"
 msgstr "Hap"
 
@@ -237,32 +204,7 @@
 msgid "Pair"
 msgstr "Çiftoje"
 
-<<<<<<< HEAD
-#: ../../dock/app_entry_menu.go:100
-msgid "Close All"
-msgstr "Mbylli Krejt"
-
-#: ../../dock/app_entry_menu.go:127 ../../dock/app_entry_menu.go:141
-#: ../../dock/app_entry_menu.go:156
-msgid "Force Quit"
-msgstr "Detyro Dalje"
-
-#: ../../dock/app_entry_menu.go:160
-msgid "Dock"
-msgstr "Panel"
-
-#: ../../dock/app_entry_menu.go:170
-msgid "Undock"
-msgstr "Hiqe nga paneli"
-
-#: ../../dock/app_entry_menu.go:180
-msgid "All Windows"
-msgstr "Tërë Dritaret"
-
-#: ../../housekeeping/init.go:75
-=======
 #: ../../housekeeping/init.go:90
->>>>>>> b43406ce
 msgid "Insufficient disk space, please clean up in time!"
 msgstr ""
 "Hapësirë e pamjaftueshme disku, ju lutemi, ka ardhur koha të bëni pastrim!"
@@ -576,21 +518,8 @@
 msgid "OK"
 msgstr "OK"
 
-<<<<<<< HEAD
-#: ../../launcher/manager_uninstall.go:56
-msgid "%q removed successfully"
-msgstr "%q u hoq me sukses"
-
-#: ../../launcher/manager_uninstall.go:58
-msgid "Failed to uninstall %q"
-msgstr "S’u arrit të çinstalohej %q"
-
-#: ../../network/manager_active_conn.go:454
-#: ../../network/manager_active_conn.go:459
-=======
 #: ../../network/manager_active_conn.go:437
 #: ../../network/manager_active_conn.go:442
->>>>>>> b43406ce
 msgid "None"
 msgstr "Asnjë"
 
