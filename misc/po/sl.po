# SOME DESCRIPTIVE TITLE.
# Copyright (C) YEAR THE PACKAGE'S COPYRIGHT HOLDER
# This file is distributed under the same license as the PACKAGE package.
# FIRST AUTHOR <EMAIL@ADDRESS>, YEAR.
# 
# Translators:
# RokX, 2020
# Eva Černi <mini.muca000@gmail.com>, 2020
# Tadej Logar <tadej.logar.101@gmail.com>, 2020
# kloki <klokimass@gmail.com>, 2020
# worm <thewormhole@gmail.com>, 2020
# Cindy0514, 2020
# Gorzy Gorup <gorupgorazd@gmail.com>, 2021
# andrej55 <andrej.marsetic@gmail.com>, 2022
# Arnold Marko <arnold.marko@gmail.com>, 2022
# 
#, fuzzy
msgid ""
msgstr ""
"Project-Id-Version: PACKAGE VERSION\n"
"Report-Msgid-Bugs-To: \n"
"POT-Creation-Date: 2022-12-08 09:59+0800\n"
"PO-Revision-Date: 2020-05-29 07:18+0000\n"
"Last-Translator: Arnold Marko <arnold.marko@gmail.com>, 2022\n"
"Language-Team: Slovenian (https://www.transifex.com/linuxdeepin/teams/3617/sl/)\n"
"MIME-Version: 1.0\n"
"Content-Type: text/plain; charset=UTF-8\n"
"Content-Transfer-Encoding: 8bit\n"
"Language: sl\n"
"Plural-Forms: nplurals=4; plural=(n%100==1 ? 0 : n%100==2 ? 1 : n%100==3 || n%100==4 ? 2 : 3);\n"

#: ../../accounts/checkers/password.go:38
msgid "Please enter a password not less than 8 characters"
msgstr "Prosim, vnesite geslo z več kot 8 znaki."

#: ../../accounts/checkers/password.go:40
msgid ""
"The password must contain English letters (case-sensitive), numbers or "
"special symbols (~!@#$%^&*()[]{}\\|/?,.<>)"
msgstr ""
"Geslo mora vsebovati angleške črke (velikost črk je pomembna), številke ali "
"posebne simbole (~!@#$%^&*()[]{}\\|/?,.<>)"

#: ../../accounts/checkers/username.go:49
msgid "Username cannot be empty"
msgstr "Uporabniško ime ne more biti prazno"

#: ../../accounts/checkers/username.go:54
msgid "The first character must be a letter or number"
msgstr "Prvi znak mora biti črka ali številka"

#: ../../accounts/checkers/username.go:56
msgid "The username already exists"
msgstr "To uporabniško ime že obstaja"

#: ../../accounts/checkers/username.go:59
msgid "The name already exists"
msgstr "Ime že obstaja"

#: ../../accounts/checkers/username.go:61
msgid "Username must be between 3 and 32 characters"
msgstr "Uporabniško ime mora imeti od 3 do 32 znakov"

#: ../../accounts/manager.go:449
#, c-format
msgid "User \"%s\" existed before and its data is synced"
msgstr ""

<<<<<<< HEAD
#: ../../appearance/scale.go:41
msgid "Log out for display scaling settings to take effect"
msgstr "Odjavite se, da začnejo nastavitve merila delovati"

#: ../../appearance/scale.go:42
msgid "Set successfully"
msgstr "Uspešno nastavljeno"

#: ../../appearance/scale.go:52
msgid "Later"
msgstr "kasneje"

#: ../../appearance/scale.go:52
msgid "Log Out Now"
msgstr "Odjavi se sedaj"

#: ../../appearance/scale.go:66
msgid "Setting display scaling"
msgstr "Nastavitve merila zaslona"

#: ../../appearance/scale.go:67
msgid "Display scaling"
msgstr "Spreminjanje merila zaslona"

#: ../../audio/audio_events.go:459
=======
#: ../../audio/audio_events.go:462
>>>>>>> b43406ce
#, c-format
msgid "%s had been disabled"
msgstr "%s je onemogočen"

<<<<<<< HEAD
#: ../../audio/audio_events.go:460 ../../dock/app_entry_menu.go:93
=======
#: ../../audio/audio_events.go:463
>>>>>>> b43406ce
msgid "Open"
msgstr "Odpri"

#: ../../bin/dde-authority/fprint_transaction.go:25
msgid "Fingerprint verification failed"
msgstr "Preverjanje prstnega odtisa ni uspelo"

#: ../../bin/dde-authority/fprint_transaction.go:26
msgid "Fingerprint verification timed out"
msgstr "Čas za preverjanje prstnih odtisov se je izteklo"

#: ../../bluetooth/bluez_profile.go:15
#: ../../system/bluetooth/bluez_profile.go:15
msgid "Serial port"
msgstr "Serijski vmesnik"

#: ../../bluetooth/bluez_profile.go:16
#: ../../system/bluetooth/bluez_profile.go:16
msgid "Dial-Up networking"
msgstr "Klicno povezovanje"

#: ../../bluetooth/bluez_profile.go:17
#: ../../system/bluetooth/bluez_profile.go:17
msgid "Hands-Free device"
msgstr "Prostoročna naprava"

#: ../../bluetooth/bluez_profile.go:18
#: ../../system/bluetooth/bluez_profile.go:18
msgid "Hands-Free voice gateway"
msgstr "Prostoročna glasovna vstopna točka"

#: ../../bluetooth/bluez_profile.go:19
#: ../../system/bluetooth/bluez_profile.go:19
msgid "Headset voice gateway"
msgstr "Glasovna vstopna točka s slušalkami"

#: ../../bluetooth/bluez_profile.go:20
#: ../../system/bluetooth/bluez_profile.go:20
msgid "Object push"
msgstr "Pošlji objekt"

#: ../../bluetooth/bluez_profile.go:21
#: ../../system/bluetooth/bluez_profile.go:21
msgid "File transfer"
msgstr "Prenos datoteke"

#: ../../bluetooth/bluez_profile.go:22
#: ../../system/bluetooth/bluez_profile.go:22
msgid "Synchronization"
msgstr "Sinhronizacija"

#: ../../bluetooth/bluez_profile.go:23
#: ../../system/bluetooth/bluez_profile.go:23
msgid "Phone book access"
msgstr "Dostop do imenika"

#: ../../bluetooth/bluez_profile.go:24
#: ../../system/bluetooth/bluez_profile.go:24
msgid "Phone book access client"
msgstr "Odjemalni strežnik telefonskega imenika"

#: ../../bluetooth/bluez_profile.go:25
#: ../../system/bluetooth/bluez_profile.go:25
msgid "Message access"
msgstr "Dostop do sporočil"

#: ../../bluetooth/bluez_profile.go:26
#: ../../system/bluetooth/bluez_profile.go:26
msgid "Message notification"
msgstr "Obvestilo o sporočilu"

#: ../../bluetooth/obex_agent.go:376 ../../bluetooth/utils_notify.go:130
#: ../../lastore/lastore.go:435
msgid "Cancel"
msgstr "Prekliči"

#: ../../bluetooth/obex_agent.go:383
msgid "Receiving %[1]q from %[2]q"
msgstr "Prejemam %[1]q od %[2]q"

#: ../../bluetooth/obex_agent.go:392
msgid "View"
msgstr "Prikaži"

#: ../../bluetooth/obex_agent.go:398
msgid "You have received files from %q successfully"
msgstr "Od %q ste uspešno prejeli datoteke"

#: ../../bluetooth/obex_agent.go:399
msgid "Done"
msgstr "Opravljeno"

#: ../../bluetooth/obex_agent.go:414 ../../bluetooth/obex_agent.go:513
msgid "Stop Receiving Files"
msgstr "Zaustavi prejemanje datotek"

#: ../../bluetooth/obex_agent.go:416
msgid "You have cancelled the file transfer"
msgstr "Prenos datotek ste prekinili"

#: ../../bluetooth/obex_agent.go:418 ../../system/bluetooth/utils_notify.go:63
#: ../../system/bluetooth/utils_notify.go:72
msgid "Bluetooth connection failed"
msgstr "Bluetooth povezava ni uspela "

#: ../../bluetooth/obex_agent.go:453
msgid "Decline"
msgstr "Zavrni"

#: ../../bluetooth/obex_agent.go:453
msgid "Receive"
msgstr "Prejmi"

#: ../../bluetooth/obex_agent.go:458
msgid "Bluetooth File Transfer"
msgstr "Bluetooth prenos datotek"

#: ../../bluetooth/obex_agent.go:459
msgid "%q wants to send files to you. Receive?"
msgstr "%q vam želi poslati datoteke. Prejmem?"

#: ../../bluetooth/obex_agent.go:514
msgid "Receiving %q timed out"
msgstr "Prejemanje %q je časovno poteklo"

#: ../../bluetooth/utils_notify.go:119
msgid "Click here to connect to %q"
msgstr "Kliknite tukaj za povezovanje z %q"

#: ../../bluetooth/utils_notify.go:120
msgid "Add Bluetooth devices"
msgstr "Dodajanje Bluetooth naprav"

#: ../../bluetooth/utils_notify.go:130
msgid "Pair"
msgstr "Parjenje"

<<<<<<< HEAD
#: ../../dock/app_entry_menu.go:100
msgid "Close All"
msgstr "Zapri vse"

#: ../../dock/app_entry_menu.go:127 ../../dock/app_entry_menu.go:141
#: ../../dock/app_entry_menu.go:156
msgid "Force Quit"
msgstr "Prisili zapiranje"

#: ../../dock/app_entry_menu.go:160
msgid "Dock"
msgstr "Zasidraj"

#: ../../dock/app_entry_menu.go:170
msgid "Undock"
msgstr "Odsidraj"

#: ../../dock/app_entry_menu.go:180
msgid "All Windows"
msgstr "Vsa okna"

#: ../../housekeeping/init.go:75
=======
#: ../../housekeeping/init.go:90
>>>>>>> b43406ce
msgid "Insufficient disk space, please clean up in time!"
msgstr "Premalo prostora na disku. Pravočasno ga očistite!"

#: ../../keybinding/shortcuts/id_name_map.go:13
msgid "Launcher"
msgstr "Zaganjalnik"

#: ../../keybinding/shortcuts/id_name_map.go:14
msgid "Terminal"
msgstr "Terminal"

#: ../../keybinding/shortcuts/id_name_map.go:15
msgid "Screen Recorder"
msgstr "Snemalnik zaslona"

#: ../../keybinding/shortcuts/id_name_map.go:16
msgid "Lock screen"
msgstr "Zakleni zaslon"

#: ../../keybinding/shortcuts/id_name_map.go:17
msgid "Show/Hide the dock"
msgstr "Prikaži/skrij sidrišče"

#: ../../keybinding/shortcuts/id_name_map.go:18
msgid "Shutdown interface"
msgstr "Zaustavi vmesnik"

#: ../../keybinding/shortcuts/id_name_map.go:19
msgid "Terminal Quake Window"
msgstr "Okno terminala Quake"

#: ../../keybinding/shortcuts/id_name_map.go:20
msgid "Screenshot"
msgstr "Posnetek zaslona"

#: ../../keybinding/shortcuts/id_name_map.go:21
msgid "Full screenshot"
msgstr "Posnetek celega zaslona"

#: ../../keybinding/shortcuts/id_name_map.go:22
msgid "Window screenshot"
msgstr "Posnetek okna"

#: ../../keybinding/shortcuts/id_name_map.go:23
msgid "Delay screenshot"
msgstr "Zajem zaslona z zamikom"

#: ../../keybinding/shortcuts/id_name_map.go:24
msgid "OCR (Image to Text)"
msgstr ""

#: ../../keybinding/shortcuts/id_name_map.go:25
msgid "Scrollshot"
msgstr ""

#: ../../keybinding/shortcuts/id_name_map.go:26
msgid "File manager"
msgstr "Upravitelj datotek"

#: ../../keybinding/shortcuts/id_name_map.go:27
msgid "Disable Touchpad"
msgstr "Onemogoči sledilno ploščico"

#: ../../keybinding/shortcuts/id_name_map.go:28
msgid "Switch window effects"
msgstr "Preklopi učinke oken"

#: ../../keybinding/shortcuts/id_name_map.go:29
msgid "Fast Screen Off"
msgstr "Hitri izklop zaslona"

#: ../../keybinding/shortcuts/id_name_map.go:30
msgid "System Monitor"
msgstr "Nadzornik sistema"

#: ../../keybinding/shortcuts/id_name_map.go:31
msgid "Deepin Picker"
msgstr "Deepin kapalka"

#: ../../keybinding/shortcuts/id_name_map.go:32
msgid "Desktop AI Assistant"
msgstr "Namizni AI pomočnik"

#: ../../keybinding/shortcuts/id_name_map.go:33
msgid "Text to Speech"
msgstr "Besedilo v govor"

#: ../../keybinding/shortcuts/id_name_map.go:34
msgid "Speech to Text"
msgstr "Govor v besedilo"

#: ../../keybinding/shortcuts/id_name_map.go:35
msgid "Clipboard"
msgstr "Odložišče"

#: ../../keybinding/shortcuts/id_name_map.go:36
msgid "Translation"
msgstr "Prevod"

#: ../../keybinding/shortcuts/id_name_map.go:37
msgid "Grand Search"
msgstr ""

#: ../../keybinding/shortcuts/id_name_map.go:38
msgid "Notification Center"
msgstr "Center za obveščanje"

#: ../../keybinding/shortcuts/id_name_map.go:39
#: ../../keybinding/shortcuts/id_name_map.go:46
msgid "Switch Layout"
msgstr "Zamenjaj postavitev"

#: ../../keybinding/shortcuts/id_name_map.go:65
msgid "Switch to left workspace"
msgstr "Preklopi na levo delovno površino"

#: ../../keybinding/shortcuts/id_name_map.go:66
msgid "Switch to right workspace"
msgstr "Preklopi na desno delovno površino"

#: ../../keybinding/shortcuts/id_name_map.go:67
msgid "Switch to upper workspace"
msgstr "Preklopi na zgornjo delovno površino"

#: ../../keybinding/shortcuts/id_name_map.go:68
msgid "Switch to lower workspace"
msgstr "Preklopi na spodnjo delovno površino"

#: ../../keybinding/shortcuts/id_name_map.go:70
msgid "Switch similar windows"
msgstr "Preklopi podobna okna."

#: ../../keybinding/shortcuts/id_name_map.go:71
msgid "Switch similar windows in reverse"
msgstr "Preklopi podobna okna v obratnem vrstnem redu."

#: ../../keybinding/shortcuts/id_name_map.go:72
msgid "Switch windows"
msgstr "Preklopi okna."

#: ../../keybinding/shortcuts/id_name_map.go:73
msgid "Switch windows in reverse"
msgstr "Preklopi okna v obratnem redu."

#: ../../keybinding/shortcuts/id_name_map.go:84
msgid "Show desktop"
msgstr "Prikaži namizje"

#: ../../keybinding/shortcuts/id_name_map.go:93
msgid "Maximize window"
msgstr "Povečaj okno"

#: ../../keybinding/shortcuts/id_name_map.go:94
msgid "Restore window"
msgstr "Obnovi okno"

#: ../../keybinding/shortcuts/id_name_map.go:96
msgid "Minimize window"
msgstr "Pomanjšaj okno"

#: ../../keybinding/shortcuts/id_name_map.go:97
msgid "Close window"
msgstr "Zapri okno"

#: ../../keybinding/shortcuts/id_name_map.go:98
msgid "Move window"
msgstr "Premakni okno"

#: ../../keybinding/shortcuts/id_name_map.go:99
msgid "Resize window"
msgstr "Spremeni velikost okna"

#: ../../keybinding/shortcuts/id_name_map.go:114
msgid "Move to left workspace"
msgstr "Premakni se na levo delovno površino"

#: ../../keybinding/shortcuts/id_name_map.go:115
msgid "Move to right workspace"
msgstr "Premakni se na desno delovno površino"

#: ../../keybinding/shortcuts/id_name_map.go:116
msgid "Move to upper workspace"
msgstr "Premakni se na zgornjo delovno površino"

#: ../../keybinding/shortcuts/id_name_map.go:117
msgid "Move to lower workspace"
msgstr "Premakni se na spodnjo delovno površino"

#: ../../keybinding/shortcuts/id_name_map.go:139
msgid "Display windows of all workspaces"
msgstr "Prikaži okna na vseh delovnih mestih."

#: ../../keybinding/shortcuts/id_name_map.go:140
msgid "Display windows of current workspace"
msgstr "Prikaži okna na trenutni delovni površini."

#: ../../keybinding/shortcuts/id_name_map.go:141
msgid "Display workspace"
msgstr "Prikaži delovne površine"

#: ../../keybinding/shortcuts/id_name_map.go:202
msgid "Switch monitors"
msgstr "Preklopi monitor"

#: ../../langselector/locale.go:48
msgid "Authentication is required to switch language"
msgstr "Za zamenjavo jezika je potrebna avtentikacija"

#: ../../langselector/locale.go:137
msgid ""
"Changing system language and installing the required language packages, "
"please wait..."
msgstr ""
"Spreminjanje sistemskega jezika in nameščanje jezikovnih paketov. "
"Počakajte..."

#: ../../langselector/locale.go:138
msgid "Changing system language, please wait..."
msgstr "Spreminjanje sistemskega jezika. Počakajte..."

#: ../../langselector/locale.go:139
msgid "System language changed, please log out and then log in"
msgstr "Jezik sistema je bil spremenjen. Odjavite se in ponovno prijavite"

#: ../../langselector/locale.go:381
msgid "Failed to change system language, please try later"
msgstr "Neuspešno spreminjanje jezika sistema. Poskusite znova kasneje"

#: ../../lastore/lastore.go:427
msgid "Retry"
msgstr "Ponovi"

#: ../../lastore/lastore.go:449
msgid "Update Now"
msgstr "Posodobi zdaj"

#: ../../lastore/lastore.go:479
msgid "Reboot Now"
msgstr "Ponovni zagon zdaj"

#: ../../lastore/lastore.go:483
msgid "Remind Me Later"
msgstr "Opomni me kasneje"

#: ../../lastore/lastore.go:490
msgid "10 mins later"
msgstr "10 minut kasneje"

#: ../../lastore/lastore.go:497
msgid "30 mins later"
msgstr "30 minut kasneje"

#: ../../lastore/lastore.go:504
msgid "2h later"
msgstr "2 uri kasneje"

#: ../../lastore/lastore.go:511
msgid "6h later"
msgstr "6 ur kasneje"

#: ../../lastore/notify.go:93
msgid "%q installed successfully."
msgstr "%q je uspešno nameščen."

#: ../../lastore/notify.go:96
msgid "%q failed to install."
msgstr "Namestitev %q je spodletela."

#: ../../lastore/notify.go:104
msgid "Removed successfully"
msgstr "Uspešno odstranjeno"

#: ../../lastore/notify.go:106
msgid "Failed to remove the app"
msgstr "Neuspešno odstranjevanje programa"

#: ../../lastore/notify.go:113
msgid ""
"In order to prevent automatic shutdown, please plug in for normal update."
msgstr ""
"Da se izognete samodejnemu izklopu, se priklopite na električno omrežje za "
"normalno posodobitev."

#: ../../lastore/notify.go:118
msgid "Package cache wiped"
msgstr "Predpomnilnik paketa izbrisan"

#: ../../lastore/notify.go:123
msgid "Updates Available"
msgstr ""

#: ../../lastore/notify.go:128
msgid "Reboot after Updates"
msgstr "Ponovno zaženi po posodobitvi"

#: ../../lastore/notify.go:129
msgid "Restart the computer to use the system and applications properly"
msgstr "Za pravilno rabo sistema in aplikacij ponovno zaženite računalnik"

#: ../../lastore/notify.go:139
msgid ""
"Your system is being updated, but the capacity is lower than 50%, please "
"plug in to avoid power outage"
msgstr ""
"Vaš sistem se nadgrajuje, a ima baterija manj kot 50%. Priključite "
"računalnik na električno omrežje, da se izognete izklopu."

#: ../../lastore/notify.go:140
msgid "OK"
msgstr "V redu"

<<<<<<< HEAD
#: ../../launcher/manager_uninstall.go:56
msgid "%q removed successfully"
msgstr "%q je uspešno odstranjen"

#: ../../launcher/manager_uninstall.go:58
msgid "Failed to uninstall %q"
msgstr "Ni uspelo odstraniti %q"

#: ../../network/manager_active_conn.go:454
#: ../../network/manager_active_conn.go:459
=======
#: ../../network/manager_active_conn.go:437
#: ../../network/manager_active_conn.go:442
>>>>>>> b43406ce
msgid "None"
msgstr "brez"

#: ../../network/manager_active_conn.go:461
msgid "WEP 40/128-bit Key"
msgstr "WEP 40/128-bit ključ"

#: ../../network/manager_active_conn.go:463
msgid "WPA/WPA2 Personal"
msgstr "WPA/WPA2 Osebno"

#: ../../network/manager_active_conn.go:465
msgid "WPA3 Personal"
msgstr ""

#: ../../network/manager_active_conn.go:473
msgid "TLS"
msgstr "TLS"

#: ../../network/manager_active_conn.go:475
msgid "MD5"
msgstr "MD5"

#: ../../network/manager_active_conn.go:477
msgid "LEAP"
msgstr "LEAP"

#: ../../network/manager_active_conn.go:479
msgid "FAST"
msgstr "HITRO"

#: ../../network/manager_active_conn.go:481
msgid "Tunneled TLS"
msgstr "Tunelirani TLS"

#: ../../network/manager_active_conn.go:483
msgid "Protected EAP"
msgstr "Zaščiten EAP"

#: ../../network/manager_connection.go:346
#: ../../network/manager_connection.go:350
msgid "Wired Connection"
msgstr "Žična povezava"

#: ../../network/manager_connection.go:389
msgid "Wired Connection %v"
msgstr ""

#: ../../network/proxychains/utils_notify.go:49
msgid "Application proxy is set successfully"
msgstr "Uspešno nastavljanje programskega posrednika"

#: ../../network/proxychains/utils_notify.go:49
#: ../../network/proxychains/utils_notify.go:52
#: ../../network/utils_notify.go:182 ../../network/utils_notify.go:186
#: ../../network/utils_notify.go:189
msgid "Network"
msgstr "Omrežje"

#: ../../network/proxychains/utils_notify.go:52
msgid "Failed to set the application proxy"
msgstr "Neuspešno nastavljanje programskega posrednika"

#: ../../network/state_handler.go:23
msgid "Device state changed"
msgstr "Stanje naprave spremenjeno"

#: ../../network/state_handler.go:24
msgid "Device state changed, reason unknown"
msgstr "Stanje naprave se je iz neznanih razlogov spremenilo"

#: ../../network/state_handler.go:25
msgid "The device is now managed"
msgstr "Naprava je sedaj upravljena"

#: ../../network/state_handler.go:26
msgid "The device is no longer managed"
msgstr "Naprave se več ne upravlja"

#: ../../network/state_handler.go:27
msgid "The device has not been ready for configuration"
msgstr "Naprava ni bila pripravljena za nastavljanje"

#: ../../network/state_handler.go:28
msgid ""
"IP configuration could not be reserved (no available address, timeout, etc)"
msgstr ""
"IP konfiguracija ni bila rezervirana (na voljo ni noben naslov, zakasnitev, "
"itd)"

#: ../../network/state_handler.go:29
msgid "The IP configuration is no longer valid"
msgstr "IP konfiguracija ni več veljavna"

#: ../../network/state_handler.go:30
msgid "Passwords were required but not provided"
msgstr "Geslo je bilo zahtevano, vendar ni na voljo"

#: ../../network/state_handler.go:31
msgid ""
"The 802.1X supplicant disconnected from the access point or authentication "
"server"
msgstr ""
"802.1x odjemalec se je odklopil od dostopne točke ali pristnostnega "
"strežnika"

#: ../../network/state_handler.go:32
msgid "Configuration of the 802.1X supplicant failed"
msgstr "Nastavitev 802.1X odjemalca ni bila uspešna"

#: ../../network/state_handler.go:33
msgid "The 802.1X supplicant quitted or failed unexpectedly"
msgstr "802.1X odjemalec je nenadoma prenehal delovati"

#: ../../network/state_handler.go:34
msgid "The 802.1X supplicant took too long time to authenticate"
msgstr "802.1X odjemalec se ni uspel pravočasno overiti"

#: ../../network/state_handler.go:35
msgid "The PPP service failed to start within the allowed time"
msgstr "Storitev PPP se ni uspela zagnati v dovoljenem času"

#: ../../network/state_handler.go:36
msgid "The PPP service disconnected unexpectedly"
msgstr "Storitev PPP se je odklopila nepričakovano"

#: ../../network/state_handler.go:37
msgid "The PPP service quitted or failed unexpectedly"
msgstr "Storitev PPP se je ustavila ali sesula"

#: ../../network/state_handler.go:38
msgid "The DHCP service failed to start within the allowed time"
msgstr "Storitev DHCP se ni uspela zagnati v dovoljenem času"

#: ../../network/state_handler.go:39
msgid "The DHCP service reported an unexpected error"
msgstr "Storitev DHCP poroča o nepričakovani napaki"

#: ../../network/state_handler.go:40
msgid "The DHCP service quitted or failed unexpectedly"
msgstr "Storitev DHCP se je ustavila ali sesula"

#: ../../network/state_handler.go:41
msgid "The shared connection service failed to start"
msgstr "Storitev za deljene povezave se ni uspela zagnati"

#: ../../network/state_handler.go:42
msgid "The shared connection service quitted or failed unexpectedly"
msgstr "Storitev za deljene povezave se je ustavila ali sesula"

#: ../../network/state_handler.go:43
msgid "The AutoIP service failed to start"
msgstr "Storitev AutoIP se ni uspela zagnati"

#: ../../network/state_handler.go:44
msgid "The AutoIP service reported an unexpected error"
msgstr "Storitev AutoIP je prijavila nepričakovano napako"

#: ../../network/state_handler.go:45
msgid "The AutoIP service quitted or failed unexpectedly"
msgstr "Storitev AutoIP se je ustavila ali sesula"

#: ../../network/state_handler.go:46
msgid "Dialing failed due to busy lines"
msgstr "Klicanje ni uspelo zaradi zasedene linije"

#: ../../network/state_handler.go:47
msgid "Dialing failed due to no dial tone"
msgstr "Klicanje ni uspelo, ker ni bilo klicnega tona"

#: ../../network/state_handler.go:48
msgid "Dialing failed due to the carrier"
msgstr "Klicanje ni uspelo zaradi prenašalca"

#: ../../network/state_handler.go:49
msgid "Dialing timed out"
msgstr "Klicanje je poteklo"

#: ../../network/state_handler.go:50
msgid "Dialing failed"
msgstr "Klicanje ni uspelo"

#: ../../network/state_handler.go:51
msgid "Modem initialization failed"
msgstr "Zagon modema ni uspel"

#: ../../network/state_handler.go:52
msgid "Failed to select the specified GSM APN"
msgstr "Ni uspelo izbrati določenega GSM APN"

#: ../../network/state_handler.go:53
msgid "No networks searched"
msgstr "Ni iskanih omrežij"

#: ../../network/state_handler.go:54
msgid "Network registration was denied"
msgstr "Registracija omrežja je bila zavrnjena"

#: ../../network/state_handler.go:55
msgid "Network registration timed out"
msgstr "Registracija omrežja je potekla"

#: ../../network/state_handler.go:56
msgid "Failed to register to the requested GSM network"
msgstr "Neuspešna registracija na zahtevanem GSM omrežju"

#: ../../network/state_handler.go:57
msgid "PIN check failed"
msgstr "Preverjanje PIN ni uspelo"

#: ../../network/state_handler.go:58
msgid "Necessary firmware for the device may be missed"
msgstr "Morda manjka potrebna programska oprema za napravo"

#: ../../network/state_handler.go:59
msgid "The device was removed"
msgstr "Naprava je bila odstranjena"

#: ../../network/state_handler.go:60
msgid "NetworkManager went to sleep"
msgstr "NetworkManager je zaspal"

#: ../../network/state_handler.go:61
msgid "The device's active connection was removed or disappeared"
msgstr "Aktivna povezava z napravo je bila odstranjena ali je izginila"

#: ../../network/state_handler.go:62
msgid "A user or client requested to disconnect"
msgstr "Uporabnik ali klient je zahteval prekinitev povezave"

#: ../../network/state_handler.go:63
msgid "The device's carrier/link changed"
msgstr "Spremenjen prenašalec/povezava naprave"

#: ../../network/state_handler.go:64
msgid "The device's existing connection was assumed"
msgstr "Obstoječa povezava naprave je bila uporabljena"

#: ../../network/state_handler.go:65
msgid "The 802.1x supplicant is now available"
msgstr "802.1X odejmalec je na voljo"

#: ../../network/state_handler.go:66
msgid "The modem could not be found"
msgstr "Modema ni bilo mogoče najti"

#: ../../network/state_handler.go:67
msgid "The Bluetooth connection timed out or failed"
msgstr "Povezava Bluetooth je potekla ali spodletela"

#: ../../network/state_handler.go:68
msgid "GSM Modem's SIM Card was not inserted"
msgstr "SIM kartica ni vstavljena"

#: ../../network/state_handler.go:69
msgid "GSM Modem's SIM PIN required"
msgstr "Zahtevan PIN za SIM kartico"

#: ../../network/state_handler.go:70
msgid "GSM Modem's SIM PUK required"
msgstr "Zahtevan PUK za SIM kartico"

#: ../../network/state_handler.go:71
msgid "SIM card error in GSM Modem"
msgstr "Napaka SIM kartice v modemu GSM"

#: ../../network/state_handler.go:72
msgid "InfiniBand device does not support connected mode"
msgstr "Naprava InfiniBand ne podpira povezanega načina"

#: ../../network/state_handler.go:73
msgid "A dependency of the connection failed"
msgstr "Odvisnost povezave ni bila uspešna"

#: ../../network/state_handler.go:74
msgid "RFC 2684 Ethernet bridging error to ADSL"
msgstr "Napaka povezovanja RFC 2684 Etherneta in ADSL"

#: ../../network/state_handler.go:75
msgid "ModemManager did not run or quitted unexpectedly"
msgstr "ModemManager se ni zagnal ali se je sesul"

#: ../../network/state_handler.go:76
msgid "The 802.11 WLAN network could not be found"
msgstr "Brezžičnega omrežja 802.11 ni bilo mogoče najti"

#: ../../network/state_handler.go:77
msgid "A secondary connection of the base connection failed"
msgstr "Rezervna povezava osnovne povezave je bila prekinjena"

#: ../../network/state_handler.go:80
msgid "DCB or FCoE setup failed"
msgstr "Namestitev DCB ali FCoE ni uspela"

#: ../../network/state_handler.go:81
msgid "Network teaming control failed"
msgstr "Omrežno skupinsko upravljanje ni uspelo"

#: ../../network/state_handler.go:82
msgid "Modem failed to run or not available"
msgstr "Modem ne deluje ali ni na voljo"

#: ../../network/state_handler.go:83
msgid "Modem now ready and available"
msgstr "Modem je pripravljen in na razpolago"

#: ../../network/state_handler.go:84
msgid "SIM PIN is incorrect"
msgstr "SIM PIN je nepravilen"

#: ../../network/state_handler.go:85
msgid "New connection activation is enqueuing"
msgstr "Nova aktivacija povezave je na čakalni listi"

#: ../../network/state_handler.go:86
msgid "Parent device changed"
msgstr "Nadrejena naprava je bila spremenjena"

#: ../../network/state_handler.go:87
msgid "Management status of parent device changed"
msgstr "Stanje upravljanja z nadrejeno napravo se je spremenilo"

#: ../../network/state_handler.go:90
msgid "Network cable is unplugged"
msgstr "Omrežni kabel je izključen"

#: ../../network/state_handler.go:91
msgid "Please make sure SIM card has been inserted with mobile network signal"
msgstr "Preverite, ali je SIM kartica v napravi in če ste v območju signala"

#: ../../network/state_handler.go:92
msgid ""
"Please make sure a correct plan was selected without arrearage of SIM card"
msgstr "Prepričajte se, da ste uporabili pravilni način delovanja SIM kartice"

#: ../../network/state_handler.go:95
msgid "Failed to activate VPN connection, reason unknown"
msgstr "Neuspešna aktivacija VPN povezave. Razlog ni znan"

#: ../../network/state_handler.go:96
msgid "Failed to activate VPN connection"
msgstr "Neuspešna aktivacija VPN povezave"

#: ../../network/state_handler.go:97
msgid "The VPN connection state changed due to being disconnected by users"
msgstr ""
"Stanje VPN povezave se je spremenilo zaradi odklopa s strani uporabnikov"

#: ../../network/state_handler.go:98
msgid ""
"The VPN connection state changed due to being disconnected from devices"
msgstr "Stanje VPN povezave se je spremenilo zaradi odklopa s strani naprav"

#: ../../network/state_handler.go:99
msgid "VPN service stopped"
msgstr "Storitev VPN se je ustavila"

#: ../../network/state_handler.go:100
msgid "The IP config of VPN connection was invalid"
msgstr "IP-nastavitve povezave VPN so napačne"

#: ../../network/state_handler.go:101
msgid "The connection attempt to VPN service timed out"
msgstr "Čas vzpostavljanja povezave VPN je potekel"

#: ../../network/state_handler.go:102
msgid "The VPN service start timed out"
msgstr "Čas za zagon storitve VPN je potekel"

#: ../../network/state_handler.go:103
msgid "The VPN service failed to start"
msgstr "Storitev VPN se ni uspela zagnati"

#: ../../network/state_handler.go:104
msgid "The VPN connection password was not provided"
msgstr "Geslo za VPN povezavo ni bilo podano"

#: ../../network/state_handler.go:105
msgid "Authentication to VPN server failed"
msgstr "Avtentikacija strežnika VPN ni uspela"

#: ../../network/state_handler.go:106
msgid "The connection was deleted from settings"
msgstr "Povezava je bila izbrisana iz nastavitev"

#: ../../network/state_handler.go:256
msgid "Enabling hotspot"
msgstr "Vklop dostopne točke"

#: ../../network/state_handler.go:260
msgid "Connecting %q"
msgstr "Povezovanje %q"

#: ../../network/state_handler.go:269
msgid "Hotspot enabled"
msgstr "Dostopna točka je vklopljena"

#: ../../network/state_handler.go:271
msgid "%q connected"
msgstr "%q povezano"

#: ../../network/state_handler.go:282 ../../network/state_handler.go:337
msgid "Hotspot disabled"
msgstr "Dostopna točka je izklopljena"

#: ../../network/state_handler.go:339 ../../network/state_handler.go:363
#: ../../system/bluetooth/utils_notify.go:50
msgid "%q disconnected"
msgstr "%q ni več povezan"

#: ../../network/state_handler.go:345
msgid "Unable to share hotspot, please check dnsmasq settings"
msgstr "Deljenje vroče točke ni uspelo, prosim preverite nastavitve dnsmasq"

#: ../../network/state_handler.go:347
msgid "Unable to connect %q, please keep closer to the wireless router"
msgstr ""
"Ni mogoče povezati %q, prosimo približajte se brezžičnemu usmerjevalniku"

#: ../../network/state_handler.go:349
msgid "Unable to connect %q, please check your router or net cable."
msgstr "Ni mogoče povezati %q, prosim preverite svoj usmerjevalnik ali kabel."

#: ../../network/state_handler.go:353
msgid "Connection failed, unable to connect %q, wrong password"
msgstr "Povezava %q ni uspela, napačno geslo"

#: ../../network/state_handler.go:355
msgid "Unable to connect %q"
msgstr ""

#: ../../network/state_handler.go:366
msgid "Password is required to connect %q"
msgstr "Za povezovanje z %q je potrebno  geslo"

#: ../../network/state_handler.go:368
msgid "The %q 802.11 WLAN network could not be found"
msgstr "%q 802.11 WLAN omrežje ni bilo najdeno"

#: ../../network/utils_dbus_nm.go:278
msgid "Unknown"
msgstr "Neznano"

#: ../../network/utils_notify.go:170
msgid "Airplane mode enabled."
msgstr "Način za letalo omogočen."

#: ../../network/utils_notify.go:170 ../../network/utils_notify.go:174
#: ../../network/utils_notify.go:178 ../../network/utils_notify.go:196
#: ../../network/utils_notify.go:199 ../../network/utils_notify.go:288
msgid "Disconnected"
msgstr "Povezava prekinjena"

#: ../../network/utils_notify.go:178
msgid "Access Point mode is not supported by this device."
msgstr "Način dostopna točka ne podpira te naprava."

#: ../../network/utils_notify.go:182
msgid ""
"The hardware switch of WLAN Card is off, please switch on as necessary."
msgstr "Stikalo WLAN kartice je izklopljeno, vklopite ga."

#: ../../network/utils_notify.go:186
msgid "System proxy is set successfully."
msgstr "Povezava do namestniskega strežnika je bila uspešno nastavljena"

#: ../../network/utils_notify.go:189
msgid "System proxy has been cancelled."
msgstr "Povezava do namestniskega strežnika je bila prekinjena."

#: ../../network/utils_notify.go:193
msgid "Connected"
msgstr "Povezava vzpostavljena"

#: ../../service_trigger/msg.go:11
#, c-format
msgid "\"%s\" did not pass the system security verification, and cannot run now"
msgstr ""
"\"%s\" ni prestalo sistemskega varnostnega preverjanje, zato ne more biti "
"zagnana "

#: ../../session/power/manager_events.go:203
msgid "Battery critically low"
msgstr "Akumulator je kritično prazen"

#: ../../session/power/manager_events.go:223
#: ../../session/power/manager_events.go:228
#: ../../session/power/manager_events.go:233
#: ../../session/power/manager_events.go:238
msgid "Battery low, please plug in"
msgstr "Akumulator je skoraj prazen. Priključite napajalnik"

#: ../../session/power/utils.go:438 ../../session/power/utils.go:445
#: ../../session/power/utils.go:452 ../../session/power/utils.go:459
msgid "Power settings changed"
msgstr "Nastavitve za rabo energije so se spremenile"

#: ../../session/power/utils.go:483 ../../session/power/utils_test.go:16
#: ../../session/power/utils_test.go:17
msgid "When the lid is closed, "
msgstr "Ko je ohišje zaprto,"

#: ../../session/power/utils.go:487
msgid "When pressing the power button, "
msgstr "Ob pritisku na gumb za vklop"

#: ../../session/power/utils.go:497 ../../session/power/utils_test.go:16
msgid "your computer will shut down"
msgstr "se bo računalnik zaustavil"

#: ../../session/power/utils.go:499 ../../session/power/utils_test.go:17
msgid "your computer will suspend"
msgstr "bo računalnik obmiroval"

#: ../../session/power/utils.go:501
msgid "your computer will hibernate"
msgstr "bo računalnik zaspal"

#: ../../session/power/utils.go:503
msgid "your monitor will turn off"
msgstr "se bo izklopil zaslon"

#: ../../session/power/utils.go:505
msgid "your monitor will show the shutdown interface"
msgstr ""

#: ../../session/power/utils.go:507
msgid "it will do nothing to your computer"
msgstr "se ne bo zgodilo nič"

#: ../../system/bluetooth/utils_notify.go:43
msgid "Connect %q successfully"
msgstr "Povezovanje z %q je uspelo"

#: ../../system/bluetooth/utils_notify.go:56
msgid "Make sure %q is turned on and in range"
msgstr "Preveri, da %q je vklopljen in v dosegu."

#: ../../system/bluetooth/utils_notify.go:74
msgid ""
"%q can no longer connect to %q. Try to forget this device and pair it again."
msgstr ""
"%q sen ne more več priključiti na %q. Poskusite pozabiti napravo in jo nato "
"znova povežite."

#: ../../timedate/manager_format.go:75
msgid "Space"
msgstr ""

#: ../../timedate/manager_ifc.go:51
msgid "Authentication is required to set the system time"
msgstr "Za nastavljanje sistemske ure je potrebna overitev"

#: ../../timedate/manager_ifc.go:64
msgid ""
"Authentication is required to control whether network time synchronization "
"shall be enabled"
msgstr ""
"Za upravljanje vklopa časovne sinhronizacije na omrežju je potrebna "
"overitev."

#: ../../timedate/manager_ifc.go:74
msgid "Authentication is required to change NTP server"
msgstr "Za spreminjanje NTP strežnika je potrebna overitev"

#: ../../timedate/manager_ifc.go:114
msgid ""
"Authentication is required to control whether the RTC stores the local or "
"UTC time"
msgstr "Za določanje ali RTC hrani lokalni ali UTC čas je potrebna overitev"

#: ../../timedate/manager_ifc.go:137
msgid "Authentication is required to set the system timezone"
msgstr "Za določanje časovnega pasu je potrebna overitev"<|MERGE_RESOLUTION|>--- conflicted
+++ resolved
@@ -66,44 +66,12 @@
 msgid "User \"%s\" existed before and its data is synced"
 msgstr ""
 
-<<<<<<< HEAD
-#: ../../appearance/scale.go:41
-msgid "Log out for display scaling settings to take effect"
-msgstr "Odjavite se, da začnejo nastavitve merila delovati"
-
-#: ../../appearance/scale.go:42
-msgid "Set successfully"
-msgstr "Uspešno nastavljeno"
-
-#: ../../appearance/scale.go:52
-msgid "Later"
-msgstr "kasneje"
-
-#: ../../appearance/scale.go:52
-msgid "Log Out Now"
-msgstr "Odjavi se sedaj"
-
-#: ../../appearance/scale.go:66
-msgid "Setting display scaling"
-msgstr "Nastavitve merila zaslona"
-
-#: ../../appearance/scale.go:67
-msgid "Display scaling"
-msgstr "Spreminjanje merila zaslona"
-
-#: ../../audio/audio_events.go:459
-=======
 #: ../../audio/audio_events.go:462
->>>>>>> b43406ce
 #, c-format
 msgid "%s had been disabled"
 msgstr "%s je onemogočen"
 
-<<<<<<< HEAD
-#: ../../audio/audio_events.go:460 ../../dock/app_entry_menu.go:93
-=======
 #: ../../audio/audio_events.go:463
->>>>>>> b43406ce
 msgid "Open"
 msgstr "Odpri"
 
@@ -241,32 +209,7 @@
 msgid "Pair"
 msgstr "Parjenje"
 
-<<<<<<< HEAD
-#: ../../dock/app_entry_menu.go:100
-msgid "Close All"
-msgstr "Zapri vse"
-
-#: ../../dock/app_entry_menu.go:127 ../../dock/app_entry_menu.go:141
-#: ../../dock/app_entry_menu.go:156
-msgid "Force Quit"
-msgstr "Prisili zapiranje"
-
-#: ../../dock/app_entry_menu.go:160
-msgid "Dock"
-msgstr "Zasidraj"
-
-#: ../../dock/app_entry_menu.go:170
-msgid "Undock"
-msgstr "Odsidraj"
-
-#: ../../dock/app_entry_menu.go:180
-msgid "All Windows"
-msgstr "Vsa okna"
-
-#: ../../housekeeping/init.go:75
-=======
 #: ../../housekeeping/init.go:90
->>>>>>> b43406ce
 msgid "Insufficient disk space, please clean up in time!"
 msgstr "Premalo prostora na disku. Pravočasno ga očistite!"
 
@@ -578,21 +521,8 @@
 msgid "OK"
 msgstr "V redu"
 
-<<<<<<< HEAD
-#: ../../launcher/manager_uninstall.go:56
-msgid "%q removed successfully"
-msgstr "%q je uspešno odstranjen"
-
-#: ../../launcher/manager_uninstall.go:58
-msgid "Failed to uninstall %q"
-msgstr "Ni uspelo odstraniti %q"
-
-#: ../../network/manager_active_conn.go:454
-#: ../../network/manager_active_conn.go:459
-=======
 #: ../../network/manager_active_conn.go:437
 #: ../../network/manager_active_conn.go:442
->>>>>>> b43406ce
 msgid "None"
 msgstr "brez"
 
