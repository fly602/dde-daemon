# SOME DESCRIPTIVE TITLE.
# Copyright (C) YEAR THE PACKAGE'S COPYRIGHT HOLDER
# This file is distributed under the same license as the PACKAGE package.
# FIRST AUTHOR <EMAIL@ADDRESS>, YEAR.
# 
# Translators:
# Eduard Gotwig <eduardgotwig@gmail.com>, 2020
# corEr <baracus.de@gmail.com>, 2020
# valsu <valsu@hylia.de>, 2020
# 9fc5b82b7b674efdcc4620f87fa069ec_99ac178 <dd403970d05d4151f4013851506950e1_560717>, 2020
# Adalbert Saric <saric.adalbert349@gmail.com>, 2020
# Antisound <antisound@gmail.com>, 2020
# webcrush <chris.plescher@yahoo.de>, 2020
# Matthäus Beyrle <transifex.com@mmb.entwanderer.de>, 2020
# Marcel Pa <marcelpaluch@me.com>, 2020
# Timo Kröning, 2020
# Maggie Liu <maggie.liufei@gmail.com>, 2022
# Sebastian Rettig, 2022
# Cindy0514, 2022
# Ettore Atalan <atalanttore@googlemail.com>, 2022
# 
#, fuzzy
msgid ""
msgstr ""
"Project-Id-Version: PACKAGE VERSION\n"
"Report-Msgid-Bugs-To: \n"
"POT-Creation-Date: 2022-12-08 09:59+0800\n"
"PO-Revision-Date: 2020-05-29 07:18+0000\n"
"Last-Translator: Ettore Atalan <atalanttore@googlemail.com>, 2022\n"
"Language-Team: German (https://www.transifex.com/linuxdeepin/teams/3617/de/)\n"
"MIME-Version: 1.0\n"
"Content-Type: text/plain; charset=UTF-8\n"
"Content-Transfer-Encoding: 8bit\n"
"Language: de\n"
"Plural-Forms: nplurals=2; plural=(n != 1);\n"

#: ../../accounts/checkers/password.go:38
msgid "Please enter a password not less than 8 characters"
msgstr "Bitte geben Sie ein Passwort mit nicht weniger als 8 Zeichen ein"

#: ../../accounts/checkers/password.go:40
msgid ""
"The password must contain English letters (case-sensitive), numbers or "
"special symbols (~!@#$%^&*()[]{}\\|/?,.<>)"
msgstr ""
"Das Passwort muss Buchstaben (Groß-/Kleinschreibung), Zahlen oder Symbole "
"(~!@#$%^&*()[]{}\\|/?,.<>) enthalten."

#: ../../accounts/checkers/username.go:49
msgid "Username cannot be empty"
msgstr "Benutzername darf nicht leer sein"

#: ../../accounts/checkers/username.go:54
msgid "The first character must be a letter or number"
msgstr "Das erste Zeichen muss ein Buchstabe oder eine Zahl sein"

#: ../../accounts/checkers/username.go:56
msgid "The username already exists"
msgstr "Der Benutzername existiert bereits"

#: ../../accounts/checkers/username.go:59
msgid "The name already exists"
msgstr "Der Name existiert bereits"

#: ../../accounts/checkers/username.go:61
msgid "Username must be between 3 and 32 characters"
msgstr "Benutzername muss zwischen 3 und 32 Zeichen lang sein"

#: ../../accounts/manager.go:449
#, c-format
msgid "User \"%s\" existed before and its data is synced"
msgstr ""

<<<<<<< HEAD
#: ../../appearance/scale.go:41
msgid "Log out for display scaling settings to take effect"
msgstr ""
"Melden Sie sich ab, damit die Anzeigeskalierungseinstellungen wirksam werden"

#: ../../appearance/scale.go:42
msgid "Set successfully"
msgstr "Erfolgreich festgelegt"

#: ../../appearance/scale.go:52
msgid "Later"
msgstr "Später"

#: ../../appearance/scale.go:52
msgid "Log Out Now"
msgstr "Jetzt abmelden"

#: ../../appearance/scale.go:66
msgid "Setting display scaling"
msgstr "Anzeigeskalierung wird festgelegt"

#: ../../appearance/scale.go:67
msgid "Display scaling"
msgstr "Anzeigeskalierung"

#: ../../audio/audio_events.go:459
=======
#: ../../audio/audio_events.go:462
>>>>>>> b43406ce
#, c-format
msgid "%s had been disabled"
msgstr "%s wurde deaktiviert"

<<<<<<< HEAD
#: ../../audio/audio_events.go:460 ../../dock/app_entry_menu.go:93
=======
#: ../../audio/audio_events.go:463
>>>>>>> b43406ce
msgid "Open"
msgstr "Öffnen"

#: ../../bin/dde-authority/fprint_transaction.go:25
msgid "Fingerprint verification failed"
msgstr "Fingerabdruckprüfung fehlgeschlagen"

#: ../../bin/dde-authority/fprint_transaction.go:26
msgid "Fingerprint verification timed out"
msgstr "Zeitüberschreitung bei der Fingerabdruckprüfung"

#: ../../bluetooth/bluez_profile.go:15
#: ../../system/bluetooth/bluez_profile.go:15
msgid "Serial port"
msgstr "Serieller Port"

#: ../../bluetooth/bluez_profile.go:16
#: ../../system/bluetooth/bluez_profile.go:16
msgid "Dial-Up networking"
msgstr "DFÜ-Netzwerk"

#: ../../bluetooth/bluez_profile.go:17
#: ../../system/bluetooth/bluez_profile.go:17
msgid "Hands-Free device"
msgstr "Gerät für Freisprecheinrichtung"

#: ../../bluetooth/bluez_profile.go:18
#: ../../system/bluetooth/bluez_profile.go:18
msgid "Hands-Free voice gateway"
msgstr "Freisprecheinrichtung"

#: ../../bluetooth/bluez_profile.go:19
#: ../../system/bluetooth/bluez_profile.go:19
msgid "Headset voice gateway"
msgstr "Sprachgateway per Kopfhörer"

#: ../../bluetooth/bluez_profile.go:20
#: ../../system/bluetooth/bluez_profile.go:20
msgid "Object push"
msgstr "Object Push"

#: ../../bluetooth/bluez_profile.go:21
#: ../../system/bluetooth/bluez_profile.go:21
msgid "File transfer"
msgstr "Dateiübertragung"

#: ../../bluetooth/bluez_profile.go:22
#: ../../system/bluetooth/bluez_profile.go:22
msgid "Synchronization"
msgstr "Synchronisation"

#: ../../bluetooth/bluez_profile.go:23
#: ../../system/bluetooth/bluez_profile.go:23
msgid "Phone book access"
msgstr "Telefonbuchzugriff"

#: ../../bluetooth/bluez_profile.go:24
#: ../../system/bluetooth/bluez_profile.go:24
msgid "Phone book access client"
msgstr "Telefonbuchzugriff-Client"

#: ../../bluetooth/bluez_profile.go:25
#: ../../system/bluetooth/bluez_profile.go:25
msgid "Message access"
msgstr "Nachrichtenzugriff"

#: ../../bluetooth/bluez_profile.go:26
#: ../../system/bluetooth/bluez_profile.go:26
msgid "Message notification"
msgstr "Benachrichtigung bei Nachricht"

#: ../../bluetooth/obex_agent.go:376 ../../bluetooth/utils_notify.go:130
#: ../../lastore/lastore.go:435
msgid "Cancel"
msgstr "Abbrechen"

#: ../../bluetooth/obex_agent.go:383
msgid "Receiving %[1]q from %[2]q"
msgstr "%[1]q von %[2]q wird empfangen"

#: ../../bluetooth/obex_agent.go:392
msgid "View"
msgstr "Ansicht"

#: ../../bluetooth/obex_agent.go:398
msgid "You have received files from %q successfully"
msgstr "Sie haben erfolgreich Dateien von %q empfangen"

#: ../../bluetooth/obex_agent.go:399
msgid "Done"
msgstr "Fertig"

#: ../../bluetooth/obex_agent.go:414 ../../bluetooth/obex_agent.go:513
msgid "Stop Receiving Files"
msgstr "Empfangen von Dateien stoppen"

#: ../../bluetooth/obex_agent.go:416
msgid "You have cancelled the file transfer"
msgstr "Sie haben die Dateiübertragung abgebrochen"

#: ../../bluetooth/obex_agent.go:418 ../../system/bluetooth/utils_notify.go:63
#: ../../system/bluetooth/utils_notify.go:72
msgid "Bluetooth connection failed"
msgstr "Bluetooth-Verbindung fehlgeschlagen"

#: ../../bluetooth/obex_agent.go:453
msgid "Decline"
msgstr "Ablehnen"

#: ../../bluetooth/obex_agent.go:453
msgid "Receive"
msgstr "Empfangen"

#: ../../bluetooth/obex_agent.go:458
msgid "Bluetooth File Transfer"
msgstr "Bluetooth-Dateiübertragung"

#: ../../bluetooth/obex_agent.go:459
msgid "%q wants to send files to you. Receive?"
msgstr "%q möchte Dateien an Sie senden. Empfangen?"

#: ../../bluetooth/obex_agent.go:514
msgid "Receiving %q timed out"
msgstr ""

#: ../../bluetooth/utils_notify.go:119
msgid "Click here to connect to %q"
msgstr "Zum Verbinden mit %q hier klicken"

#: ../../bluetooth/utils_notify.go:120
msgid "Add Bluetooth devices"
msgstr "Bluetooth-Geräte hinzufügen"

#: ../../bluetooth/utils_notify.go:130
msgid "Pair"
msgstr "Koppeln"

<<<<<<< HEAD
#: ../../dock/app_entry_menu.go:100
msgid "Close All"
msgstr "Alle schließen"

#: ../../dock/app_entry_menu.go:127 ../../dock/app_entry_menu.go:141
#: ../../dock/app_entry_menu.go:156
msgid "Force Quit"
msgstr "Beenden erzwingen"

#: ../../dock/app_entry_menu.go:160
msgid "Dock"
msgstr "Dock"

#: ../../dock/app_entry_menu.go:170
msgid "Undock"
msgstr "Abdocken"

#: ../../dock/app_entry_menu.go:180
msgid "All Windows"
msgstr "Alle Fenster"

#: ../../housekeeping/init.go:75
=======
#: ../../housekeeping/init.go:90
>>>>>>> b43406ce
msgid "Insufficient disk space, please clean up in time!"
msgstr ""
"Zu wenig freier Speicherplatz, bitte geben Sie unverzüglich Speicher frei!"

#: ../../keybinding/shortcuts/id_name_map.go:13
msgid "Launcher"
msgstr "Starter"

#: ../../keybinding/shortcuts/id_name_map.go:14
msgid "Terminal"
msgstr "Terminal"

#: ../../keybinding/shortcuts/id_name_map.go:15
msgid "Screen Recorder"
msgstr "Screen Recorder"

#: ../../keybinding/shortcuts/id_name_map.go:16
msgid "Lock screen"
msgstr "Bildschirm sperren"

#: ../../keybinding/shortcuts/id_name_map.go:17
msgid "Show/Hide the dock"
msgstr "Dock anzeigen/ausblenden"

#: ../../keybinding/shortcuts/id_name_map.go:18
msgid "Shutdown interface"
msgstr "Herunterfahrenoberfläche"

#: ../../keybinding/shortcuts/id_name_map.go:19
msgid "Terminal Quake Window"
msgstr "Terminal-Fenster wie bei Quake"

#: ../../keybinding/shortcuts/id_name_map.go:20
msgid "Screenshot"
msgstr "Bildschirmfoto"

#: ../../keybinding/shortcuts/id_name_map.go:21
msgid "Full screenshot"
msgstr "Vollständiges Bildschirmfoto"

#: ../../keybinding/shortcuts/id_name_map.go:22
msgid "Window screenshot"
msgstr "Bildschirmfoto vom Fenster"

#: ../../keybinding/shortcuts/id_name_map.go:23
msgid "Delay screenshot"
msgstr "Bildschirmfoto verzögern"

#: ../../keybinding/shortcuts/id_name_map.go:24
msgid "OCR (Image to Text)"
msgstr "OCR (Bild zu Text)"

#: ../../keybinding/shortcuts/id_name_map.go:25
msgid "Scrollshot"
msgstr ""

#: ../../keybinding/shortcuts/id_name_map.go:26
msgid "File manager"
msgstr "Dateiverwaltung"

#: ../../keybinding/shortcuts/id_name_map.go:27
msgid "Disable Touchpad"
msgstr "Touchpad deaktivieren"

#: ../../keybinding/shortcuts/id_name_map.go:28
msgid "Switch window effects"
msgstr "Fensterwechseleffekte"

#: ../../keybinding/shortcuts/id_name_map.go:29
msgid "Fast Screen Off"
msgstr "Bildschirm schnell ausschalten"

#: ../../keybinding/shortcuts/id_name_map.go:30
msgid "System Monitor"
msgstr "Systemmonitor"

#: ../../keybinding/shortcuts/id_name_map.go:31
msgid "Deepin Picker"
msgstr "Deepin Picker"

#: ../../keybinding/shortcuts/id_name_map.go:32
msgid "Desktop AI Assistant"
msgstr "Desktop KI Assistent"

#: ../../keybinding/shortcuts/id_name_map.go:33
msgid "Text to Speech"
msgstr "Text zu Sprache"

#: ../../keybinding/shortcuts/id_name_map.go:34
msgid "Speech to Text"
msgstr "Sprache zu Text"

#: ../../keybinding/shortcuts/id_name_map.go:35
msgid "Clipboard"
msgstr "Zwischenablage"

#: ../../keybinding/shortcuts/id_name_map.go:36
msgid "Translation"
msgstr "Übersetzung"

#: ../../keybinding/shortcuts/id_name_map.go:37
msgid "Grand Search"
msgstr "Große Suche"

#: ../../keybinding/shortcuts/id_name_map.go:38
msgid "Notification Center"
msgstr "Benachrichtigungszentrum"

#: ../../keybinding/shortcuts/id_name_map.go:39
#: ../../keybinding/shortcuts/id_name_map.go:46
msgid "Switch Layout"
msgstr "Belegung wechseln"

#: ../../keybinding/shortcuts/id_name_map.go:65
msgid "Switch to left workspace"
msgstr "Zur linken Arbeitfläche wechseln"

#: ../../keybinding/shortcuts/id_name_map.go:66
msgid "Switch to right workspace"
msgstr "Zur rechten Arbeitsfläche wechseln"

#: ../../keybinding/shortcuts/id_name_map.go:67
msgid "Switch to upper workspace"
msgstr "Zur oberen Arbeitsfläche wechseln"

#: ../../keybinding/shortcuts/id_name_map.go:68
msgid "Switch to lower workspace"
msgstr "Zur unteren Arbeitsfläche wechseln"

#: ../../keybinding/shortcuts/id_name_map.go:70
msgid "Switch similar windows"
msgstr "Ähnliche Fenster wechseln"

#: ../../keybinding/shortcuts/id_name_map.go:71
msgid "Switch similar windows in reverse"
msgstr "Ähnliche Fenster in umgekehrter Reihenfolge wechseln"

#: ../../keybinding/shortcuts/id_name_map.go:72
msgid "Switch windows"
msgstr "Fenster wechseln"

#: ../../keybinding/shortcuts/id_name_map.go:73
msgid "Switch windows in reverse"
msgstr "Fenster in umgekehrter Reihenfolge wechseln"

#: ../../keybinding/shortcuts/id_name_map.go:84
msgid "Show desktop"
msgstr "Desktop anzeigen"

#: ../../keybinding/shortcuts/id_name_map.go:93
msgid "Maximize window"
msgstr "Fenster maximieren"

#: ../../keybinding/shortcuts/id_name_map.go:94
msgid "Restore window"
msgstr "Fenster wiederherstellen"

#: ../../keybinding/shortcuts/id_name_map.go:96
msgid "Minimize window"
msgstr "Fenster minimieren"

#: ../../keybinding/shortcuts/id_name_map.go:97
msgid "Close window"
msgstr "Fenster schließen"

#: ../../keybinding/shortcuts/id_name_map.go:98
msgid "Move window"
msgstr "Fenster verschieben"

#: ../../keybinding/shortcuts/id_name_map.go:99
msgid "Resize window"
msgstr "Fenstergröße ändern"

#: ../../keybinding/shortcuts/id_name_map.go:114
msgid "Move to left workspace"
msgstr "Auf linke Arbeitsfläche verschieben"

#: ../../keybinding/shortcuts/id_name_map.go:115
msgid "Move to right workspace"
msgstr "Auf rechte Arbeitsfläche verschieben"

#: ../../keybinding/shortcuts/id_name_map.go:116
msgid "Move to upper workspace"
msgstr "Auf obere Arbeitsfläche verschieben"

#: ../../keybinding/shortcuts/id_name_map.go:117
msgid "Move to lower workspace"
msgstr "Auf untere Arbeitsfläche verschieben"

#: ../../keybinding/shortcuts/id_name_map.go:139
msgid "Display windows of all workspaces"
msgstr "Fenster auf allen Arbeitsflächen anzeigen"

#: ../../keybinding/shortcuts/id_name_map.go:140
msgid "Display windows of current workspace"
msgstr "Fenster auf aktueller Arbeitsfläche anzeigen"

#: ../../keybinding/shortcuts/id_name_map.go:141
msgid "Display workspace"
msgstr "Arbeitsfläche anzeigen"

#: ../../keybinding/shortcuts/id_name_map.go:202
msgid "Switch monitors"
msgstr "Monitore wechseln"

#: ../../langselector/locale.go:48
msgid "Authentication is required to switch language"
msgstr "Für den Sprachwechsel ist eine Authentifizierung erforderlich"

#: ../../langselector/locale.go:137
msgid ""
"Changing system language and installing the required language packages, "
"please wait..."
msgstr ""
"Systemsprache wird geändert, fehlende Sprachpakete werden installiert, bitte"
" warten..."

#: ../../langselector/locale.go:138
msgid "Changing system language, please wait..."
msgstr "Systemsprache wird geändert, bitte warten..."

#: ../../langselector/locale.go:139
msgid "System language changed, please log out and then log in"
msgstr "Systemsprache wurde geändert. Bitte Ab- und wieder Anmelden."

#: ../../langselector/locale.go:381
msgid "Failed to change system language, please try later"
msgstr ""
"Die Systemsprache konnte nicht geändert werden, bitte versuchen Sie es "
"später."

#: ../../lastore/lastore.go:427
msgid "Retry"
msgstr "Erneut versuchen"

#: ../../lastore/lastore.go:449
msgid "Update Now"
msgstr "Jetzt aktualisieren"

#: ../../lastore/lastore.go:479
msgid "Reboot Now"
msgstr "Jetzt neu starten"

#: ../../lastore/lastore.go:483
msgid "Remind Me Later"
msgstr "Später erinnern"

#: ../../lastore/lastore.go:490
msgid "10 mins later"
msgstr "10 Min. später"

#: ../../lastore/lastore.go:497
msgid "30 mins later"
msgstr "30 Min. später"

#: ../../lastore/lastore.go:504
msgid "2h later"
msgstr "2 Std. später"

#: ../../lastore/lastore.go:511
msgid "6h later"
msgstr "6 Std. später"

#: ../../lastore/notify.go:93
msgid "%q installed successfully."
msgstr "%q erfolgreich installiert."

#: ../../lastore/notify.go:96
msgid "%q failed to install."
msgstr "%q konnte nicht installiert werden."

#: ../../lastore/notify.go:104
msgid "Removed successfully"
msgstr "Erfolgreich entfernt"

#: ../../lastore/notify.go:106
msgid "Failed to remove the app"
msgstr "Entfernen der App ist fehlgeschlagen"

#: ../../lastore/notify.go:113
msgid ""
"In order to prevent automatic shutdown, please plug in for normal update."
msgstr ""
"Um automatisches Herunterfahren zu verhindern, bitte für normale "
"Aktualisierungen den Netzstecker anschließen."

#: ../../lastore/notify.go:118
msgid "Package cache wiped"
msgstr "Programmzwischenspeicher gelöscht"

#: ../../lastore/notify.go:123
msgid "Updates Available"
msgstr "Aktualisierungen verfügbar"

#: ../../lastore/notify.go:128
msgid "Reboot after Updates"
msgstr "Neustart nach Aktualisierungen"

#: ../../lastore/notify.go:129
msgid "Restart the computer to use the system and applications properly"
msgstr ""
"Starten Sie den Computer neu, um das System und die Anwendungen "
"ordnungsgemäß nutzen zu können."

#: ../../lastore/notify.go:139
msgid ""
"Your system is being updated, but the capacity is lower than 50%, please "
"plug in to avoid power outage"
msgstr ""
"Ihr System wird gerade aktualisiert, aber der Ladestand ist unter 50%. Bitte"
" an das Stromnetz anschließen, um einen Ausfall zu vermeiden."

#: ../../lastore/notify.go:140
msgid "OK"
msgstr "OK"

<<<<<<< HEAD
#: ../../launcher/manager_uninstall.go:56
msgid "%q removed successfully"
msgstr "%q erfolgreich entfernt"

#: ../../launcher/manager_uninstall.go:58
msgid "Failed to uninstall %q"
msgstr "%q konnte nicht deinstalliert werden"

#: ../../network/manager_active_conn.go:454
#: ../../network/manager_active_conn.go:459
=======
#: ../../network/manager_active_conn.go:437
#: ../../network/manager_active_conn.go:442
>>>>>>> b43406ce
msgid "None"
msgstr "Keine"

#: ../../network/manager_active_conn.go:461
msgid "WEP 40/128-bit Key"
msgstr "WEP 40/128-Bit-Schlüssel"

#: ../../network/manager_active_conn.go:463
msgid "WPA/WPA2 Personal"
msgstr "WPA/WPA2 Personal"

#: ../../network/manager_active_conn.go:465
msgid "WPA3 Personal"
msgstr "WPA3 Personal"

#: ../../network/manager_active_conn.go:473
msgid "TLS"
msgstr "TLS"

#: ../../network/manager_active_conn.go:475
msgid "MD5"
msgstr "MD5"

#: ../../network/manager_active_conn.go:477
msgid "LEAP"
msgstr "LEAP"

#: ../../network/manager_active_conn.go:479
msgid "FAST"
msgstr "FAST"

#: ../../network/manager_active_conn.go:481
msgid "Tunneled TLS"
msgstr "Getunneltes TLS"

#: ../../network/manager_active_conn.go:483
msgid "Protected EAP"
msgstr "Geschütztes EAP"

#: ../../network/manager_connection.go:346
#: ../../network/manager_connection.go:350
msgid "Wired Connection"
msgstr "Kabelgebundene Verbindung"

#: ../../network/manager_connection.go:389
msgid "Wired Connection %v"
msgstr "Kabelgebundene Verbindung %v"

#: ../../network/proxychains/utils_notify.go:49
msgid "Application proxy is set successfully"
msgstr "Anwendungs-Proxy wurde erfolgreich festgelegt"

#: ../../network/proxychains/utils_notify.go:49
#: ../../network/proxychains/utils_notify.go:52
#: ../../network/utils_notify.go:182 ../../network/utils_notify.go:186
#: ../../network/utils_notify.go:189
msgid "Network"
msgstr "Netzwerk"

#: ../../network/proxychains/utils_notify.go:52
msgid "Failed to set the application proxy"
msgstr ""

#: ../../network/state_handler.go:23
msgid "Device state changed"
msgstr "Gerätestatus geändert"

#: ../../network/state_handler.go:24
msgid "Device state changed, reason unknown"
msgstr "Gerätestatus geändert, unbekannte Ursache."

#: ../../network/state_handler.go:25
msgid "The device is now managed"
msgstr "Das Gerät wird nun verwaltet."

#: ../../network/state_handler.go:26
msgid "The device is no longer managed"
msgstr "Das Gerät wird nicht länger verwaltet."

#: ../../network/state_handler.go:27
msgid "The device has not been ready for configuration"
msgstr "Das Gerät war für die Konfiguration noch nicht bereit."

#: ../../network/state_handler.go:28
msgid ""
"IP configuration could not be reserved (no available address, timeout, etc)"
msgstr ""
"IP-Konfiguration konnte nicht belegt werden (keine verfügbaren Adressen, "
"Zeitüberschreitung, usw.)."

#: ../../network/state_handler.go:29
msgid "The IP configuration is no longer valid"
msgstr "Die IP-Konfiguration ist nicht mehr gültig."

#: ../../network/state_handler.go:30
msgid "Passwords were required but not provided"
msgstr "Passwörter waren erforderlich, wurden aber nicht bereitgestellt"

#: ../../network/state_handler.go:31
msgid ""
"The 802.1X supplicant disconnected from the access point or authentication "
"server"
msgstr ""
"Die 802.1X-Verbindung hat sich vom Zugangspunkt oder dem "
"Authentifizierungsserver getrennt"

#: ../../network/state_handler.go:32
msgid "Configuration of the 802.1X supplicant failed"
msgstr "Konfiguration der 802.1X-Verbindung ist fehlgeschlagen."

#: ../../network/state_handler.go:33
msgid "The 802.1X supplicant quitted or failed unexpectedly"
msgstr "Die 802.1X Verbindung wurde beendet oder schlug unerwartet fehl."

#: ../../network/state_handler.go:34
msgid "The 802.1X supplicant took too long time to authenticate"
msgstr ""
"Die 802.1X Verbindung hat zu viel Zeit für die Authentifizierung benötigt"

#: ../../network/state_handler.go:35
msgid "The PPP service failed to start within the allowed time"
msgstr "Der PPP-Dienst konne nicht in der vorgesehenen Zeit gestartet werden."

#: ../../network/state_handler.go:36
msgid "The PPP service disconnected unexpectedly"
msgstr "Der PPP-Dienst wurde unerwartet beendet."

#: ../../network/state_handler.go:37
msgid "The PPP service quitted or failed unexpectedly"
msgstr "Der PPP-Dienst wurde beendet oder schlug unerwartet fehl."

#: ../../network/state_handler.go:38
msgid "The DHCP service failed to start within the allowed time"
msgstr ""
"Der DHCP-Dienst konnte nicht in der vorgesehenen Zeit gestartet werden."

#: ../../network/state_handler.go:39
msgid "The DHCP service reported an unexpected error"
msgstr "Der DHCP-Dienst meldet einen unerwarteten Fehler."

#: ../../network/state_handler.go:40
msgid "The DHCP service quitted or failed unexpectedly"
msgstr "Der DHCP-Dienst wurde beendet oder ist unerwartet fehlgeschlagen."

#: ../../network/state_handler.go:41
msgid "The shared connection service failed to start"
msgstr ""
"Die Dienst zum freigeben der Netzwerkverbindung konnte nicht gestartet "
"werden."

#: ../../network/state_handler.go:42
msgid "The shared connection service quitted or failed unexpectedly"
msgstr ""
"Der Dienst zum freigeben der Netzwerkverbindung wurde beendet oder ist "
"unerwartet fehlgeschlagen."

#: ../../network/state_handler.go:43
msgid "The AutoIP service failed to start"
msgstr "Der AutoIP-Dienst konnte nicht gestartet werden."

#: ../../network/state_handler.go:44
msgid "The AutoIP service reported an unexpected error"
msgstr "Der AutoIP-Dienst meldet einen unerwarteten Fehler."

#: ../../network/state_handler.go:45
msgid "The AutoIP service quitted or failed unexpectedly"
msgstr "Der AutoIP-Dienst wurde beendet oder ist unerwartet fehlgeschlagen."

#: ../../network/state_handler.go:46
msgid "Dialing failed due to busy lines"
msgstr "Anwählen wegen ausgelasteter Leitungen fehlgeschlagen."

#: ../../network/state_handler.go:47
msgid "Dialing failed due to no dial tone"
msgstr "Anwahl wegen Fehlen des Wähltons fehlgeschlagen."

#: ../../network/state_handler.go:48
msgid "Dialing failed due to the carrier"
msgstr "Anwahl wegen dem Netzbetreiber gescheitert."

#: ../../network/state_handler.go:49
msgid "Dialing timed out"
msgstr "Wählzeitüberschreitung"

#: ../../network/state_handler.go:50
msgid "Dialing failed"
msgstr "Anruf fehlgeschlagen"

#: ../../network/state_handler.go:51
msgid "Modem initialization failed"
msgstr "Modem-Initialisierung fehlgeschlagen."

#: ../../network/state_handler.go:52
msgid "Failed to select the specified GSM APN"
msgstr "Der angegebene GSM APN konnte nicht ausgewählt werden."

#: ../../network/state_handler.go:53
msgid "No networks searched"
msgstr "Keine Netzwerke gesucht"

#: ../../network/state_handler.go:54
msgid "Network registration was denied"
msgstr "Netzwerkregistrierung wurde verweigert"

#: ../../network/state_handler.go:55
msgid "Network registration timed out"
msgstr "Zeitüberschreitung der Netzwerkregistrierung."

#: ../../network/state_handler.go:56
msgid "Failed to register to the requested GSM network"
msgstr ""
"Die Registrierung bei dem angefragten GSM Netzwerk ist fehlgeschlagen."

#: ../../network/state_handler.go:57
msgid "PIN check failed"
msgstr "PIN-Überprüfung fehlgeschlagen."

#: ../../network/state_handler.go:58
msgid "Necessary firmware for the device may be missed"
msgstr "Die nötige Firmware für das Gerät konnte nicht gefunden werden."

#: ../../network/state_handler.go:59
msgid "The device was removed"
msgstr "Das Gerät wurde entfernt."

#: ../../network/state_handler.go:60
msgid "NetworkManager went to sleep"
msgstr "NetworkManager ging in den Standby"

#: ../../network/state_handler.go:61
msgid "The device's active connection was removed or disappeared"
msgstr "Die aktive Verbindung des Gerätes wurde entfernt oder verloren"

#: ../../network/state_handler.go:62
msgid "A user or client requested to disconnect"
msgstr "Ein Benutzer oder Client hat angefordert zu trennen"

#: ../../network/state_handler.go:63
msgid "The device's carrier/link changed"
msgstr "Die Verbindung des Geräts wurde geändert"

#: ../../network/state_handler.go:64
msgid "The device's existing connection was assumed"
msgstr "Die bestehende Verbindung des Gerätes wurde übernommen"

#: ../../network/state_handler.go:65
msgid "The 802.1x supplicant is now available"
msgstr "802.1x Authentifizierung ist jetzt verfügbar"

#: ../../network/state_handler.go:66
msgid "The modem could not be found"
msgstr "Das Modem konnte nicht gefunden werden"

#: ../../network/state_handler.go:67
msgid "The Bluetooth connection timed out or failed"
msgstr "Bluetooth-Verbindung timeout oder fehlgeschlagen"

#: ../../network/state_handler.go:68
msgid "GSM Modem's SIM Card was not inserted"
msgstr "SIM-Karte wurde nicht eingelegt"

#: ../../network/state_handler.go:69
msgid "GSM Modem's SIM PIN required"
msgstr "SIM-PIN des GSM-Modems erforderlich"

#: ../../network/state_handler.go:70
msgid "GSM Modem's SIM PUK required"
msgstr "PUK der SIM im GSM-Modem erforderlich"

#: ../../network/state_handler.go:71
msgid "SIM card error in GSM Modem"
msgstr "SIM-Karten-Fehler im GSM-Modem"

#: ../../network/state_handler.go:72
msgid "InfiniBand device does not support connected mode"
msgstr "InfiniBand-Gerät unterstützt den angeschlossenen Modus nicht"

#: ../../network/state_handler.go:73
msgid "A dependency of the connection failed"
msgstr "Eine Abhängigkeit der Verbindung ist fehlgeschlagen."

#: ../../network/state_handler.go:74
msgid "RFC 2684 Ethernet bridging error to ADSL"
msgstr "RFC 2684 Netzwerkbrücken-Fehler zum ADSL"

#: ../../network/state_handler.go:75
msgid "ModemManager did not run or quitted unexpectedly"
msgstr "ModemManager wurde nicht ausgeführt oder unerwartet beendet."

#: ../../network/state_handler.go:76
msgid "The 802.11 WLAN network could not be found"
msgstr "Das 802.11-WLAN-Netzwerk konnte nicht gefunden werden"

#: ../../network/state_handler.go:77
msgid "A secondary connection of the base connection failed"
msgstr "Eine zweite Verbindung zur Basisverbindung ist fehlgeschlagen."

#: ../../network/state_handler.go:80
msgid "DCB or FCoE setup failed"
msgstr "DCB- oder FCoE-Einrichtung fehlgeschlagen."

#: ../../network/state_handler.go:81
msgid "Network teaming control failed"
msgstr "NIC-Teaming konfiguration fehlgeschlagen"

#: ../../network/state_handler.go:82
msgid "Modem failed to run or not available"
msgstr "Modem starten fehlgeschlagen oder nicht verfügbar"

#: ../../network/state_handler.go:83
msgid "Modem now ready and available"
msgstr "Modem verfügbar und bereit"

#: ../../network/state_handler.go:84
msgid "SIM PIN is incorrect"
msgstr "SIM-PIN ist falsch"

#: ../../network/state_handler.go:85
msgid "New connection activation is enqueuing"
msgstr "Neue Verbindungsaktivierung wird in die Warteschlange eingereiht."

#: ../../network/state_handler.go:86
msgid "Parent device changed"
msgstr "Übergeordnetes Gerät geändert."

#: ../../network/state_handler.go:87
msgid "Management status of parent device changed"
msgstr "Verwaltungs-Status des übergeordneten Geräts geändert."

#: ../../network/state_handler.go:90
msgid "Network cable is unplugged"
msgstr "Netzwerkkabel ist abgezogen"

#: ../../network/state_handler.go:91
msgid "Please make sure SIM card has been inserted with mobile network signal"
msgstr ""
"Bitte stellen Sie sicher, dass eine empfangsfähige SIM-Karte eingelegt "
"wurde."

#: ../../network/state_handler.go:92
msgid ""
"Please make sure a correct plan was selected without arrearage of SIM card"
msgstr ""
"Bitte stellen Sie sicher, dass der richtige Tarif ausgewählt wurde und "
"dieser das Guthaben der SIM-Karte nicht überschreitet."

#: ../../network/state_handler.go:95
msgid "Failed to activate VPN connection, reason unknown"
msgstr "Aktivieren der VPN-Verbindung ist fehlgeschlagen, unbekannte Ursache."

#: ../../network/state_handler.go:96
msgid "Failed to activate VPN connection"
msgstr "Fehler beim Aktivieren der VPN-Verbindung"

#: ../../network/state_handler.go:97
msgid "The VPN connection state changed due to being disconnected by users"
msgstr ""
"Die VPN Verbindung hat ihren Status geändert, weil ein Benutzer die "
"Verbindung getrennt hat"

#: ../../network/state_handler.go:98
msgid ""
"The VPN connection state changed due to being disconnected from devices"
msgstr ""
"Die VPN Verbindung hat wegen dem Entfernen von Geräten ihren Status "
"geändert."

#: ../../network/state_handler.go:99
msgid "VPN service stopped"
msgstr "VPN-Dienst gestoppt"

#: ../../network/state_handler.go:100
msgid "The IP config of VPN connection was invalid"
msgstr "Die IP-Konfiguration der VPN Verbindung war ungültig."

#: ../../network/state_handler.go:101
msgid "The connection attempt to VPN service timed out"
msgstr "Der Verbindungsversuch zum VPN-Dienst meldet eine Zeitüberschreitung."

#: ../../network/state_handler.go:102
msgid "The VPN service start timed out"
msgstr "Das Starten des VPN-Dienstes meldet eine Zeitüberschreitung."

#: ../../network/state_handler.go:103
msgid "The VPN service failed to start"
msgstr "Das Starten des VPN-Dienstes schlug fehl."

#: ../../network/state_handler.go:104
msgid "The VPN connection password was not provided"
msgstr "Das benötigte Passwort für die VPN Verbindung wurde nicht angegeben"

#: ../../network/state_handler.go:105
msgid "Authentication to VPN server failed"
msgstr "Die Authentifizierung beim VPN Server schlug fehl."

#: ../../network/state_handler.go:106
msgid "The connection was deleted from settings"
msgstr "Die Verbindung wurde aus den Einstellungen entfernt."

#: ../../network/state_handler.go:256
msgid "Enabling hotspot"
msgstr "Hotspot aktivieren"

#: ../../network/state_handler.go:260
msgid "Connecting %q"
msgstr "%q wird verbunden"

#: ../../network/state_handler.go:269
msgid "Hotspot enabled"
msgstr "Hotspot aktiviert"

#: ../../network/state_handler.go:271
msgid "%q connected"
msgstr "%q verbunden"

#: ../../network/state_handler.go:282 ../../network/state_handler.go:337
msgid "Hotspot disabled"
msgstr "Hotspot deaktiviert"

#: ../../network/state_handler.go:339 ../../network/state_handler.go:363
#: ../../system/bluetooth/utils_notify.go:50
msgid "%q disconnected"
msgstr "%q getrennt"

#: ../../network/state_handler.go:345
msgid "Unable to share hotspot, please check dnsmasq settings"
msgstr ""
"Der Hotspot konnte nicht geteilt werden, prüfen Sie bitte die Einstellungen "
"von dnsmasq"

#: ../../network/state_handler.go:347
msgid "Unable to connect %q, please keep closer to the wireless router"
msgstr "Keine Verbindung %q, Reichweite zum WLAN Router verringern."

#: ../../network/state_handler.go:349
msgid "Unable to connect %q, please check your router or net cable."
msgstr ""
"Kann keine Verbindung mit %q herstellen, bitte überprüfen Sie Ihren Router "
"und das Netzwerkkabel."

#: ../../network/state_handler.go:353
msgid "Connection failed, unable to connect %q, wrong password"
msgstr "Verbindung mit %q fehlgeschlagen. Das Passwort ist ungültig"

#: ../../network/state_handler.go:355
msgid "Unable to connect %q"
msgstr ""

#: ../../network/state_handler.go:366
msgid "Password is required to connect %q"
msgstr "Für die Verbindung mit %q ist ein Kennwort erforderlich"

#: ../../network/state_handler.go:368
msgid "The %q 802.11 WLAN network could not be found"
msgstr "Das %q 802.11-WLAN-Netzwerk konnte nicht gefunden werden"

#: ../../network/utils_dbus_nm.go:278
msgid "Unknown"
msgstr "Unbekannt"

#: ../../network/utils_notify.go:170
msgid "Airplane mode enabled."
msgstr "Flugzeugmodus aktiviert."

#: ../../network/utils_notify.go:170 ../../network/utils_notify.go:174
#: ../../network/utils_notify.go:178 ../../network/utils_notify.go:196
#: ../../network/utils_notify.go:199 ../../network/utils_notify.go:288
msgid "Disconnected"
msgstr "Getrennt"

#: ../../network/utils_notify.go:178
msgid "Access Point mode is not supported by this device."
msgstr "Access Point Modus wird auf diesem Gerät nicht unterstützt."

#: ../../network/utils_notify.go:182
msgid ""
"The hardware switch of WLAN Card is off, please switch on as necessary."
msgstr ""
"Der Hardware-Schalter der WLAN-Karte ist aus, bitte anschalten, wenn "
"benötigt."

#: ../../network/utils_notify.go:186
msgid "System proxy is set successfully."
msgstr "System-Proxy erfolgreich festgelegt."

#: ../../network/utils_notify.go:189
msgid "System proxy has been cancelled."
msgstr "System-Proxy wurde entfernt."

#: ../../network/utils_notify.go:193
msgid "Connected"
msgstr "Verbunden"

#: ../../service_trigger/msg.go:11
#, c-format
msgid "\"%s\" did not pass the system security verification, and cannot run now"
msgstr ""
"\"%s\" hat die Sicherheitsüberprüfung des Systems nicht bestanden und kann "
"jetzt nicht ausgeführt werden"

#: ../../session/power/manager_events.go:203
msgid "Battery critically low"
msgstr "Akkuladung kritisch niedrig"

#: ../../session/power/manager_events.go:223
#: ../../session/power/manager_events.go:228
#: ../../session/power/manager_events.go:233
#: ../../session/power/manager_events.go:238
msgid "Battery low, please plug in"
msgstr "Akkuladung niedrig, bitte anschließen"

#: ../../session/power/utils.go:438 ../../session/power/utils.go:445
#: ../../session/power/utils.go:452 ../../session/power/utils.go:459
msgid "Power settings changed"
msgstr "Energieeinstellungen geändert"

#: ../../session/power/utils.go:483 ../../session/power/utils_test.go:16
#: ../../session/power/utils_test.go:17
msgid "When the lid is closed, "
msgstr "Wenn der Deckel geschlossen ist,"

#: ../../session/power/utils.go:487
msgid "When pressing the power button, "
msgstr "Beim Drücken des Ein/Aus-Schalters, "

#: ../../session/power/utils.go:497 ../../session/power/utils_test.go:16
msgid "your computer will shut down"
msgstr "wird ihr Computer heruntergefahren"

#: ../../session/power/utils.go:499 ../../session/power/utils_test.go:17
msgid "your computer will suspend"
msgstr "wird Ihr Computer in den Bereitschaftszustand versetzt"

#: ../../session/power/utils.go:501
msgid "your computer will hibernate"
msgstr "wird Ihr Computer in den Ruhezustand versetzt"

#: ../../session/power/utils.go:503
msgid "your monitor will turn off"
msgstr "wird sich Ihr Monitor ausschalten"

#: ../../session/power/utils.go:505
msgid "your monitor will show the shutdown interface"
msgstr ""

#: ../../session/power/utils.go:507
msgid "it will do nothing to your computer"
msgstr "wird mit Ihrem Computer nichts passieren"

#: ../../system/bluetooth/utils_notify.go:43
msgid "Connect %q successfully"
msgstr "%q erfolgreich verbunden"

#: ../../system/bluetooth/utils_notify.go:56
msgid "Make sure %q is turned on and in range"
msgstr "Stellen Sie sicher, dass %q eingeschaltet und in Reichweite ist"

#: ../../system/bluetooth/utils_notify.go:74
msgid ""
"%q can no longer connect to %q. Try to forget this device and pair it again."
msgstr ""

#: ../../timedate/manager_format.go:75
msgid "Space"
msgstr "Leerzeichen"

#: ../../timedate/manager_ifc.go:51
msgid "Authentication is required to set the system time"
msgstr "Zum Festlegen der System-Uhrzeit ist eine Authentifizierung notwendig"

#: ../../timedate/manager_ifc.go:64
msgid ""
"Authentication is required to control whether network time synchronization "
"shall be enabled"
msgstr ""
"Für die Einstellung, ob die Synchronisation der Netzwerkzeit aktiviert "
"werden soll, ist eine Authentifizierung erforderlich"

#: ../../timedate/manager_ifc.go:74
msgid "Authentication is required to change NTP server"
msgstr ""
"Für den Wechsel des NTP-Servers ist eine Authentifizierung erforderlich"

#: ../../timedate/manager_ifc.go:114
msgid ""
"Authentication is required to control whether the RTC stores the local or "
"UTC time"
msgstr ""
"Zum Einrichten der Echtzeituhr auf die lokale oder UTC-Uhrzeit ist eine "
"Authentifizierung notwendig."

#: ../../timedate/manager_ifc.go:137
msgid "Authentication is required to set the system timezone"
msgstr ""
"Zum Festlegen der System-Zeitzone ist eine Authentifizierung notwendig"<|MERGE_RESOLUTION|>--- conflicted
+++ resolved
@@ -71,45 +71,12 @@
 msgid "User \"%s\" existed before and its data is synced"
 msgstr ""
 
-<<<<<<< HEAD
-#: ../../appearance/scale.go:41
-msgid "Log out for display scaling settings to take effect"
-msgstr ""
-"Melden Sie sich ab, damit die Anzeigeskalierungseinstellungen wirksam werden"
-
-#: ../../appearance/scale.go:42
-msgid "Set successfully"
-msgstr "Erfolgreich festgelegt"
-
-#: ../../appearance/scale.go:52
-msgid "Later"
-msgstr "Später"
-
-#: ../../appearance/scale.go:52
-msgid "Log Out Now"
-msgstr "Jetzt abmelden"
-
-#: ../../appearance/scale.go:66
-msgid "Setting display scaling"
-msgstr "Anzeigeskalierung wird festgelegt"
-
-#: ../../appearance/scale.go:67
-msgid "Display scaling"
-msgstr "Anzeigeskalierung"
-
-#: ../../audio/audio_events.go:459
-=======
 #: ../../audio/audio_events.go:462
->>>>>>> b43406ce
 #, c-format
 msgid "%s had been disabled"
 msgstr "%s wurde deaktiviert"
 
-<<<<<<< HEAD
-#: ../../audio/audio_events.go:460 ../../dock/app_entry_menu.go:93
-=======
 #: ../../audio/audio_events.go:463
->>>>>>> b43406ce
 msgid "Open"
 msgstr "Öffnen"
 
@@ -247,32 +214,7 @@
 msgid "Pair"
 msgstr "Koppeln"
 
-<<<<<<< HEAD
-#: ../../dock/app_entry_menu.go:100
-msgid "Close All"
-msgstr "Alle schließen"
-
-#: ../../dock/app_entry_menu.go:127 ../../dock/app_entry_menu.go:141
-#: ../../dock/app_entry_menu.go:156
-msgid "Force Quit"
-msgstr "Beenden erzwingen"
-
-#: ../../dock/app_entry_menu.go:160
-msgid "Dock"
-msgstr "Dock"
-
-#: ../../dock/app_entry_menu.go:170
-msgid "Undock"
-msgstr "Abdocken"
-
-#: ../../dock/app_entry_menu.go:180
-msgid "All Windows"
-msgstr "Alle Fenster"
-
-#: ../../housekeeping/init.go:75
-=======
 #: ../../housekeeping/init.go:90
->>>>>>> b43406ce
 msgid "Insufficient disk space, please clean up in time!"
 msgstr ""
 "Zu wenig freier Speicherplatz, bitte geben Sie unverzüglich Speicher frei!"
@@ -589,21 +531,8 @@
 msgid "OK"
 msgstr "OK"
 
-<<<<<<< HEAD
-#: ../../launcher/manager_uninstall.go:56
-msgid "%q removed successfully"
-msgstr "%q erfolgreich entfernt"
-
-#: ../../launcher/manager_uninstall.go:58
-msgid "Failed to uninstall %q"
-msgstr "%q konnte nicht deinstalliert werden"
-
-#: ../../network/manager_active_conn.go:454
-#: ../../network/manager_active_conn.go:459
-=======
 #: ../../network/manager_active_conn.go:437
 #: ../../network/manager_active_conn.go:442
->>>>>>> b43406ce
 msgid "None"
 msgstr "Keine"
 
