--- conflicted
+++ resolved
@@ -64,45 +64,12 @@
 msgstr ""
 "Запис користувача «%s» вже існував. Його дані синхронізовано з попередніми"
 
-<<<<<<< HEAD
-#: ../../appearance/scale.go:41
-msgid "Log out for display scaling settings to take effect"
-msgstr ""
-"Вийдіть із системи, щоб параметри масштабування дисплея набули чинності"
-
-#: ../../appearance/scale.go:42
-msgid "Set successfully"
-msgstr "Успішно встановлено"
-
-#: ../../appearance/scale.go:52
-msgid "Later"
-msgstr "Пізніше"
-
-#: ../../appearance/scale.go:52
-msgid "Log Out Now"
-msgstr "Вийти з системи зараз"
-
-#: ../../appearance/scale.go:66
-msgid "Setting display scaling"
-msgstr "Налаштування масштабування зображення"
-
-#: ../../appearance/scale.go:67
-msgid "Display scaling"
-msgstr "Маштабування дисплею"
-
-#: ../../audio/audio_events.go:459
-=======
 #: ../../audio/audio_events.go:462
->>>>>>> b43406ce
 #, c-format
 msgid "%s had been disabled"
 msgstr "%s вимкнено"
 
-<<<<<<< HEAD
-#: ../../audio/audio_events.go:460 ../../dock/app_entry_menu.go:93
-=======
 #: ../../audio/audio_events.go:463
->>>>>>> b43406ce
 msgid "Open"
 msgstr "Відкрити"
 
@@ -240,32 +207,7 @@
 msgid "Pair"
 msgstr "З'єднати"
 
-<<<<<<< HEAD
-#: ../../dock/app_entry_menu.go:100
-msgid "Close All"
-msgstr "Закрити всі"
-
-#: ../../dock/app_entry_menu.go:127 ../../dock/app_entry_menu.go:141
-#: ../../dock/app_entry_menu.go:156
-msgid "Force Quit"
-msgstr "Примусово Вийти"
-
-#: ../../dock/app_entry_menu.go:160
-msgid "Dock"
-msgstr "Док"
-
-#: ../../dock/app_entry_menu.go:170
-msgid "Undock"
-msgstr "Розстикуватись"
-
-#: ../../dock/app_entry_menu.go:180
-msgid "All Windows"
-msgstr "Усі вікна"
-
-#: ../../housekeeping/init.go:75
-=======
 #: ../../housekeeping/init.go:90
->>>>>>> b43406ce
 msgid "Insufficient disk space, please clean up in time!"
 msgstr "Недостатньо вільного місця на диску, будь-ласка, прибирайте вчасно!"
 
@@ -579,21 +521,8 @@
 msgid "OK"
 msgstr "Гаразд"
 
-<<<<<<< HEAD
-#: ../../launcher/manager_uninstall.go:56
-msgid "%q removed successfully"
-msgstr "%q успішно видалено"
-
-#: ../../launcher/manager_uninstall.go:58
-msgid "Failed to uninstall %q"
-msgstr "Не вдалося встановити %q"
-
-#: ../../network/manager_active_conn.go:454
-#: ../../network/manager_active_conn.go:459
-=======
 #: ../../network/manager_active_conn.go:437
 #: ../../network/manager_active_conn.go:442
->>>>>>> b43406ce
 msgid "None"
 msgstr "Нічого"
 
