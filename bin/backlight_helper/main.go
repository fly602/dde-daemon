// SPDX-FileCopyrightText: 2018 - 2022 UnionTech Software Technology Co., Ltd.
//
// SPDX-License-Identifier: GPL-3.0-or-later

package main

import (
	"fmt"
	"os"
	"path/filepath"
	"strconv"
	"strings"
	"time"

	dbus "github.com/godbus/dbus"
	"github.com/linuxdeepin/dde-daemon/bin/backlight_helper/ddcci"
	ConfigManager "github.com/linuxdeepin/go-dbus-factory/org.desktopspec.ConfigManager"
	"github.com/linuxdeepin/go-lib/dbusutil"
	"github.com/linuxdeepin/go-lib/log"
)

//go:generate dbusutil-gen em -type Manager

const (
<<<<<<< HEAD
	dbusServiceName = "com.deepin.daemon.helper.Backlight"
	dbusPath        = "/com/deepin/daemon/helper/Backlight"
	dbusInterface   = "com.deepin.daemon.helper.Backlight"
	configManagerId = "org.desktopspec.ConfigManager"
=======
	dbusServiceName = "org.deepin.dde.BacklightHelper1"
	dbusPath        = "/org/deepin/dde/BacklightHelper1"
	dbusInterface   = "org.deepin.dde.BacklightHelper1"
>>>>>>> b43406ce
)

const (
	DisplayBacklight byte = iota + 1
	KeyboardBacklight
)

type Manager struct {
	service *dbusutil.Service

	// 亮度调节方式，策略组配置
	gsSupportDdcci bool
	// helper是否常驻，策略组配置
	gsBackendHold bool

	configManagerPath dbus.ObjectPath
}

var logger = log.NewLogger("backlight_helper")

func (*Manager) GetInterfaceName() string {
	return dbusInterface
}

func (m *Manager) SetBrightness(type0 byte, name string, value int32) *dbus.Error {
	m.service.DelayAutoQuit()
	filename, err := getBrightnessFilename(type0, name)
	if err != nil {
		return dbusutil.ToError(err)
	}

	fh, err := os.OpenFile(filename, os.O_WRONLY, 0666)
	if err != nil {
		return dbusutil.ToError(err)
	}
	defer fh.Close()

	_, err = fh.WriteString(strconv.Itoa(int(value)))
	if err != nil {
		return dbusutil.ToError(err)
	}

	return nil
}

func getBrightnessFilename(type0 byte, name string) (string, error) {
	// check type0
	var subsystem string
	switch type0 {
	case DisplayBacklight:
		subsystem = "backlight"
	case KeyboardBacklight:
		subsystem = "leds"
	default:
		return "", fmt.Errorf("invalid type %d", type0)
	}

	// check name
	if strings.ContainsRune(name, '/') || name == "" ||
		name == "." || name == ".." {
		return "", fmt.Errorf("invalid name %q", name)
	}

	return filepath.Join("/sys/class", subsystem, name, "brightness"), nil
}

func (m *Manager) getBacklightGs(name string) bool {
	systemConnObj := m.service.Conn().Object("org.desktopspec.ConfigManager", m.configManagerPath)
	var value bool
	err := systemConnObj.Call("org.desktopspec.ConfigManager.Manager.value", 0, name).Store(&value)
	if err != nil {
		logger.Warning(err)
		return false
	}
	return value
}

// 检查配置是否支持亮度调节方式, 后续如果有其他的方式可以继续添加补充
func (m *Manager) CheckCfgSupport(name string) (bool, *dbus.Error) {
	switch name {
	case "ddcci":
		if m.gsSupportDdcci {
			return true, nil
		}
	}
	return false, nil
}

func main() {
	m := &Manager{}
	service, err := dbusutil.NewSystemService()
	if err != nil {
		logger.Fatal("failed to new system service:", err)
	}
	m.service = service

	err = service.Export(dbusPath, m)
	if err != nil {
		logger.Fatal("failed to export:", err)
	}
<<<<<<< HEAD

	cfgManger := ConfigManager.NewConfigManager(service.Conn())
	m.configManagerPath, err = cfgManger.AcquireManager(0, "org.deepin.dde.daemon", "org.deepin.dde.daemon.brightness", "")
	if err != nil {
		// 即使配置服务或者接口不存在，也要设置默认配置，不能影响基本亮度调节
		logger.Warning("failed to get config Manager:", err)
		m.gsSupportDdcci = false
		m.gsBackendHold = false
	} else {
		m.gsSupportDdcci = m.getBacklightGs("supportDdcci")
		m.gsBackendHold = m.getBacklightGs("isBacklightHelperHold")
	}

	if m.gsSupportDdcci {
		ddcciManager, err := ddcci.NewManager(service)
		if err != nil {
			logger.Warning(err)
		} else {
			err = service.Export(ddcci.DbusPath, ddcciManager)
			if err != nil {
				logger.Warning("failed to export:", err)
			}
		}
	}

=======
>>>>>>> b43406ce
	err = service.RequestName(dbusServiceName)
	if err != nil {
		logger.Fatal("failed to request name:", err)
	}
	if !m.gsBackendHold {
		service.SetAutoQuitHandler(time.Second*30, nil)
	}
	service.Wait()
}<|MERGE_RESOLUTION|>--- conflicted
+++ resolved
@@ -22,16 +22,9 @@
 //go:generate dbusutil-gen em -type Manager
 
 const (
-<<<<<<< HEAD
-	dbusServiceName = "com.deepin.daemon.helper.Backlight"
-	dbusPath        = "/com/deepin/daemon/helper/Backlight"
-	dbusInterface   = "com.deepin.daemon.helper.Backlight"
-	configManagerId = "org.desktopspec.ConfigManager"
-=======
 	dbusServiceName = "org.deepin.dde.BacklightHelper1"
 	dbusPath        = "/org/deepin/dde/BacklightHelper1"
 	dbusInterface   = "org.deepin.dde.BacklightHelper1"
->>>>>>> b43406ce
 )
 
 const (
@@ -132,34 +125,6 @@
 	if err != nil {
 		logger.Fatal("failed to export:", err)
 	}
-<<<<<<< HEAD
-
-	cfgManger := ConfigManager.NewConfigManager(service.Conn())
-	m.configManagerPath, err = cfgManger.AcquireManager(0, "org.deepin.dde.daemon", "org.deepin.dde.daemon.brightness", "")
-	if err != nil {
-		// 即使配置服务或者接口不存在，也要设置默认配置，不能影响基本亮度调节
-		logger.Warning("failed to get config Manager:", err)
-		m.gsSupportDdcci = false
-		m.gsBackendHold = false
-	} else {
-		m.gsSupportDdcci = m.getBacklightGs("supportDdcci")
-		m.gsBackendHold = m.getBacklightGs("isBacklightHelperHold")
-	}
-
-	if m.gsSupportDdcci {
-		ddcciManager, err := ddcci.NewManager(service)
-		if err != nil {
-			logger.Warning(err)
-		} else {
-			err = service.Export(ddcci.DbusPath, ddcciManager)
-			if err != nil {
-				logger.Warning("failed to export:", err)
-			}
-		}
-	}
-
-=======
->>>>>>> b43406ce
 	err = service.RequestName(dbusServiceName)
 	if err != nil {
 		logger.Fatal("failed to request name:", err)
