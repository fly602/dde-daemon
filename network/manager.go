// SPDX-FileCopyrightText: 2018 - 2022 UnionTech Software Technology Co., Ltd.
//
// SPDX-License-Identifier: GPL-3.0-or-later

package network

import (
	"net/http"
	"os"
	"os/exec"
	"strings"
	"sync"
	"time"

	dbus "github.com/godbus/dbus"
	"github.com/linuxdeepin/dde-daemon/common/dsync"
	"github.com/linuxdeepin/dde-daemon/network/nm"
	"github.com/linuxdeepin/dde-daemon/network/proxychains"
	"github.com/linuxdeepin/dde-daemon/session/common"
	sessionmanager "github.com/linuxdeepin/go-dbus-factory/session/org.deepin.dde.sessionmanager1"
	secrets "github.com/linuxdeepin/go-dbus-factory/session/org.freedesktop.secrets"
	airplanemode "github.com/linuxdeepin/go-dbus-factory/system/org.deepin.dde.airplanemode1"
	ipwatch "github.com/linuxdeepin/go-dbus-factory/system/org.deepin.dde.ipwatch1"
	sysNetwork "github.com/linuxdeepin/go-dbus-factory/system/org.deepin.dde.network1"
	login1 "github.com/linuxdeepin/go-dbus-factory/system/org.freedesktop.login1"
	nmdbus "github.com/linuxdeepin/go-dbus-factory/system/org.freedesktop.networkmanager"
	"github.com/linuxdeepin/go-lib/dbusutil"
	"github.com/linuxdeepin/go-lib/dbusutil/proxy"
	"github.com/linuxdeepin/go-lib/keyfile"
	"github.com/linuxdeepin/go-lib/strv"
)

const (
<<<<<<< HEAD
	dbusServiceName = "com.deepin.daemon.Network"
	dbusPath        = "/com/deepin/daemon/Network"
	dbusInterface   = "com.deepin.daemon.Network"

	configManagerId = "org.desktopspec.ConfigManager"
=======
	dbusServiceName = "org.deepin.dde.Network1"
	dbusPath        = "/org/deepin/dde/Network1"
	dbusInterface   = "org.deepin.dde.Network1"
>>>>>>> b43406ce
)

const checkRepeatTime = 1 * time.Second

type connectionData map[string]map[string]dbus.Variant

var globalSessionActive bool

//go:generate dbusutil-gen em -type Manager,SecretAgent

// Manager is the main DBus object for network module.
type Manager struct {
	sysSigLoop         *dbusutil.SignalLoop
	service            *dbusutil.Service
	sysNetwork         sysNetwork.Network
	airplane           airplanemode.AirplaneMode
	sysIPWatchD        ipwatch.IPWatch
	nmObjManager       nmdbus.ObjectManager
	PropsMu            sync.RWMutex
	sessionManager     sessionmanager.SessionManager
	currentSessionPath dbus.ObjectPath
	currentSession     login1.Session

	// update by manager.go
	State            uint32 // global networking state
	connectivityLock sync.Mutex
	Connectivity     uint32

	NetworkingEnabled bool `prop:"access:rw"` // airplane mode for NetworkManager
	VpnEnabled        bool `prop:"access:rw"`

	// hidden properties
	wirelessEnabled bool
	wwanEnabled     bool
	wiredEnabled    bool

	delayEnableVpn bool
	delayVpnLock   sync.Mutex

	// update by manager_devices.go
	devicesLock sync.Mutex
	devices     map[string][]*device
	Devices     string // array of device objects and marshaled by json

	accessPointsLock sync.Mutex
	accessPoints     map[dbus.ObjectPath][]*accessPoint

	// update by manager_connections.go
	connectionsLock sync.Mutex
	connections     map[string]connectionSlice
	Connections     string // array of connection information and marshaled by json

	// update by manager_active.go
	activeConnectionsLock sync.Mutex
	activeConnections     map[dbus.ObjectPath]*activeConnection
	ActiveConnections     string // array of connections that activated and marshaled by json

	secretAgent        *SecretAgent
	stateHandler       *stateHandler
	proxyChainsManager *proxychains.Manager

	sessionSigLoop *dbusutil.SignalLoop
	syncConfig     *dsync.Config

	portalLastDetectionTime time.Time

	WirelessAccessPoints    string `prop:"access:r"` //用于读取AP
	debugChangeAPBand       string //调用接口切换ap频段
	checkAPStrengthTimer    *time.Timer
	protalAuthBrowserOpened bool // PORTAL认证中状态

	acinfosJSON string

	// to identify if vpn support multi connections
	multiVpn map[string]bool

	connectionSettingsLock sync.Mutex

	// dsg config
	protalAuthEnable  bool
	configManagerPath dbus.ObjectPath

	//nolint
	signals *struct {
		AccessPointAdded, AccessPointRemoved, AccessPointPropertiesChanged struct {
			devPath, apJSON string
		}
		DeviceEnabled struct {
			devPath string
			enabled bool
		}
		ActiveConnectionInfoChanged struct {
		}
		IPConflict struct {
			ip  string
			mac string
		}
	}
}

func (*Manager) GetInterfaceName() string {
	return dbusInterface
}

// initialize slice code manually to make i18n works
func initSlices() {
	initProxyGsettings()
	initNmStateReasons()
}

func NewManager(service *dbusutil.Service) (m *Manager) {
	m = &Manager{
		service: service,
	}

	sysBus, err := dbus.SystemBus()
	if err != nil {
		return
	}

	// 加载dsg配置
	systemConnObj := sysBus.Object(configManagerId, "/")
	err = systemConnObj.Call(configManagerId+".acquireManager", 0, "org.deepin.dde.daemon", "org.deepin.dde.daemon.network", "").Store(&m.configManagerPath)
	if err != nil {
		logger.Warning(err)
	}

	err = dbusutil.NewMatchRuleBuilder().Type("signal").
		PathNamespace(string(m.configManagerPath)).
		Interface("org.desktopspec.ConfigManager.Manager").
		Member("valueChanged").Build().AddTo(sysBus)
	if err != nil {
		logger.Warning(err)
	}

	m.protalAuthEnable = m.getProtalAuthEnable()

	return
}

func (m *Manager) init() {
	logger.Info("initialize network")

	systemBus, err := dbus.SystemBus()
	if err != nil {
		return
	}

	m.multiVpn = make(map[string]bool)

	sessionBus := m.service.Conn()
	m.sessionSigLoop = dbusutil.NewSignalLoop(sessionBus, 10)
	m.sessionSigLoop.Start()

	m.sysSigLoop = sysSigLoop
	m.initDbusObjects()

	disableNotify()
	defer enableNotify()

	m.sessionManager = sessionmanager.NewSessionManager(sessionBus)
	m.currentSessionPath, err = m.sessionManager.CurrentSessionPath().Get(0)
	if err != nil {
		logger.Warning("get sessionManager CurrentSessionPath failed:", err)
	}
	m.currentSession, err = login1.NewSession(systemBus, m.currentSessionPath)
	if err != nil {
		logger.Error("Failed to connect self session:", err)
	}

	sysService, err := dbusutil.NewSystemService()
	if err != nil {
		logger.Warning(err)
		return
	}

	// TODO(jouyouyun): improve in future
	// Sometimes the 'org.freedesktop.secrets' is not exists, this would block the 'init' function, so move to goroutine
	go func() {
		secServiceObj := secrets.NewService(sessionBus)
		sa, err := newSecretAgent(secServiceObj, m)
		if err != nil {
			logger.Warning(err)
			return
		}
		m.secretAgent = sa

		logger.Debug("unique name on system bus:", systemBus.Names()[0])
		err = sysService.Export("/org/freedesktop/NetworkManager/SecretAgent", sa)
		if err != nil {
			logger.Warning(err)
			return
		}

		// register secret agent
		nmAgentManager := nmdbus.NewAgentManager(systemBus)
		err = nmAgentManager.Register(0, "org.deepin.dde.Network1.SecretAgent")
		if err != nil {
			logger.Debug("failed to register secret agent:", err)
		} else {
			logger.Debug("register secret agent ok")
		}

		// 监听dsg配置变化
		m.sysSigLoop.AddHandler(&dbusutil.SignalRule{
			Name: "org.desktopspec.ConfigManager.Manager.valueChanged",
		}, func(sig *dbus.Signal) {
			if strings.Contains(string(sig.Name), "org.desktopspec.ConfigManager.Manager.valueChanged") {
				m.protalAuthEnable = m.getProtalAuthEnable()
			}
		})
	}()

	globalSessionActive = m.isSessionActive()
	logger.Debugf("current session activated state: %v", globalSessionActive)

	// initialize device and connection handlers
	m.sysNetwork = sysNetwork.NewNetwork(systemBus)
	m.airplane = airplanemode.NewAirplaneMode(systemBus)
	m.loadMultiVpn()
	m.initConnectionManage()
	m.initDeviceManage()
	m.initActiveConnectionManage()
	m.initNMObjManager(systemBus)
	m.stateHandler = newStateHandler(m.sysSigLoop, m)
	m.initSysNetwork(systemBus)
	m.initIPConflictManager(systemBus)

	// monitor enable state
	m.airplane.InitSignalExt(m.sysSigLoop, true)

	// airplane osd
	err = m.airplane.Enabled().ConnectChanged(func(hasValue bool, value bool) {
		// has value
		if !hasValue {
			return
		}
		// if enabled is true, airplane is on
		if value {
			showOSD("AirplaneModeOn")
			// if enabled is false, airplane is off
		} else {
			showOSD("AirplaneModeOff")
		}
	})
	if err != nil {
		logger.Warning(err)
	}

	// wlan osd
	err = m.airplane.WifiEnabled().ConnectChanged(func(hasValue bool, value bool) {
		if !hasValue {
			return
		}
		// if enabled is true, wifi rfkill block is true
		// so wlan is off
		if value {
			showOSD("WLANOff")
			// if enabled is false, wifi is off
		} else {
			showOSD("WLANOn")
		}
	})
	if err != nil {
		logger.Warning(err)
	}

	// update property "State"
	err = nmManager.PropState().ConnectChanged(func(hasValue bool, value uint32) {
		m.updatePropState()
		// get network state
		avail, err := isNetworkAvailable()
		if err != nil {
			logger.Warningf("get network state failed, err: %v", err)
			return
		}
		// check network state
		if !avail {
			return
		}
		// check if current pri
		typ, err := nmManager.PrimaryConnectionType().Get(0)
		if err != nil {
			logger.Warningf("get primary type failed, err: %v", err)
			return
		}
		// check if primary type is already vpn
		if typ == nm.NM_SETTING_VPN_SETTING_NAME {
			logger.Debug("current primary typ is already vpn, dont need to reactive once")
			return
		}
		logger.Debugf("current primary typ is %v, prop changed: %v need to reactive vpn", typ, value)
		// get delay vpn state
		delay := m.getDelayEnableVpn()
		// if vpn enable is true, but network disconnect last time, try to auto connect vpn.
		// delay is marked as true when trying to enable vpn state but network cant be available,
		// so need to retry enable vpn and try to auto connect vpn.
		if !delay && !m.VpnEnabled {
			return
		}
		m.setVpnEnable(true)
	})
	if err != nil {
		logger.Warning(err)
	}
	m.updatePropState()

	// update property Connectivity
	_ = nmManager.Connectivity().ConnectChanged(func(hasValue bool, value uint32) {
		logger.Debug("connectivity state changed ", hasValue, value)
		if hasValue && value == nm.NM_CONNECTIVITY_PORTAL && m.protalAuthEnable {
			go m.doPortalAuthentication()
		}
		m.setPropConnectivity(value)
	})
	// get connectivity
	connectivity, err := nmManager.Connectivity().Get(0)
	if err != nil {
		logger.Warningf("get connectivity failed, err: %v", err)
	}
	m.setPropConnectivity(connectivity)
	go func() {
		time.Sleep(3 * time.Second)
		m.checkConnectivity()
	}()

	// 调整nmDev的状态
	m.adjustDeviceStatus()
	// move to power module
	// connect computer suspend signal
	// _, err = loginManager.ConnectPrepareForSleep(func(active bool) {
	// 	if active {
	// 		// suspend
	// 		disableNotify()
	// 	} else {
	// 		// restore
	// 		enableNotify()

	// 		_ = m.RequestWirelessScan()
	// 	}
	// })
	// if err != nil {
	// 	logger.Warning(err)
	// }

	m.syncConfig = dsync.NewConfig("network", &syncConfig{m: m},
		m.sessionSigLoop, dbusPath, logger)
}

func (m *Manager) destroy() {
	logger.Info("destroy network")
	m.multiVpn = nil
	m.sessionSigLoop.Stop()
	m.syncConfig.Destroy()
	m.nmObjManager.RemoveHandler(proxy.RemoveAllHandlers)
	m.sysNetwork.RemoveHandler(proxy.RemoveAllHandlers)
	destroyDbusObjects()
	destroyStateHandler(m.stateHandler)
	m.clearDevices()
	m.clearAccessPoints()
	m.clearConnections()
	m.clearActiveConnections()

	// reset dbus properties
	m.setPropNetworkingEnabled(false)
	m.updatePropState()

	if m.checkAPStrengthTimer != nil {
		m.checkAPStrengthTimer.Stop()
		m.checkAPStrengthTimer = nil
	}
}

func watchNetworkManagerRestart(m *Manager) {
	_, err := dbusDaemon.ConnectNameOwnerChanged(func(name, oldOwner, newOwner string) {
		if name == "org.freedesktop.NetworkManager" {
			// if a new dbus session was installed, the name and newOwner
			// will be no empty, if a dbus session was uninstalled, the
			// name and oldOwner will be not empty
			if len(newOwner) != 0 {
				// network-manager is starting
				logger.Info("network-manager is starting")
				time.Sleep(1 * time.Second)
				m.init()
			} else {
				// network-manager stopped
				logger.Info("network-manager stopped")
				m.destroy()
			}
		}
	})
	if err != nil {
		logger.Warning(err)
	}
}

func (m *Manager) initSysNetwork(sysBus *dbus.Conn) {
	m.sysNetwork.InitSignalExt(m.sysSigLoop, true)
	err := common.ActivateSysDaemonService(m.sysNetwork.ServiceName_())
	if err != nil {
		logger.Warning(err)
	}

	_, err = m.sysNetwork.ConnectDeviceEnabled(func(devPath dbus.ObjectPath, enabled bool) {
		err := m.service.Emit(manager, "DeviceEnabled", string(devPath), enabled)
		if err != nil {
			logger.Warning(err)
		}
	})
	if err != nil {
		logger.Warning(err)
	}

	vpnEnabled, err := m.sysNetwork.VpnEnabled().Get(0)
	if err != nil {
		logger.Warning(err)
	} else {
		// set vpn enable
		m.setVpnEnable(vpnEnabled)
	}
	err = m.sysNetwork.VpnEnabled().ConnectChanged(func(hasValue bool, value bool) {
		if !hasValue {
			return
		}

		m.PropsMu.Lock()
		m.setPropVpnEnabled(value)
		m.PropsMu.Unlock()
	})
	if err != nil {
		logger.Warning(err)
	}
}

func (m *Manager) initNMObjManager(systemBus *dbus.Conn) {
	objManager := nmdbus.NewObjectManager(systemBus)
	m.nmObjManager = objManager
	objManager.InitSignalExt(m.sysSigLoop, true)
	_, err := objManager.ConnectInterfacesAdded(func(objectPath dbus.ObjectPath,
		interfacesAndProperties map[string]map[string]dbus.Variant) {
		_, ok := interfacesAndProperties["org.freedesktop.NetworkManager.Connection.Active"]
		if ok {
			// add active connection
			m.activeConnectionsLock.Lock()
			defer m.activeConnectionsLock.Unlock()

			logger.Debug("add active connection", objectPath)
			aConn := m.newActiveConnection(objectPath)
			m.activeConnections[objectPath] = aConn
			m.updatePropActiveConnections()
		}
	})
	if err != nil {
		logger.Warning(err)
	}
	_, err = objManager.ConnectInterfacesRemoved(func(objectPath dbus.ObjectPath, interfaces []string) {
		if strv.Strv(interfaces).Contains("org.freedesktop.NetworkManager.Connection.Active") {
			// remove active connection
			m.activeConnectionsLock.Lock()
			defer m.activeConnectionsLock.Unlock()

			logger.Debug("remove active connection", objectPath)
			delete(m.activeConnections, objectPath)
			m.updatePropActiveConnections()
		}
	})
	if err != nil {
		logger.Warning(err)
	}
}

func (m *Manager) doPortalAuthentication() {
	err := exec.Command("pgrep", "startdde").Run()
	if err != nil {
		return
	}

	sincePortalDetection := time.Since(m.portalLastDetectionTime)
	// 处于认证中状态无需再次打开认证窗口
	if sincePortalDetection < checkRepeatTime || m.protalAuthBrowserOpened {
		return
	}

	// http client to get url
	client := &http.Client{
		CheckRedirect: func(req *http.Request, via []*http.Request) error {
			return http.ErrUseLastResponse
		},
	}
	// get url
	detectUrl := "http://detectportal.deepin.com"
	res, err := client.Get(detectUrl)
	if err != nil {
		logger.Warningf("get remote http failed ,err: %v", err)
		return
	}
	// get portal addr from response
	portal, err := getRedirectFromResponse(res, detectUrl)
	if err != nil {
		logger.Warningf("get redirect hosts failed, err: %v", err)
		return
	}
	logger.Debugf("portal addr is %v", portal)
	err = exec.Command(`xdg-open`, portal).Run()
	if err != nil {
		logger.Warningf("xdg open windows failed, err: %v", err)
		return
	}
	m.portalLastDetectionTime = time.Now()
	m.protalAuthBrowserOpened = true
}

// auto connect vpn
func (m *Manager) autoConnectVpn() {
	// get vpn list from NetworkManager/Settings
	uuidList, err := getAutoConnectConnUuidListByConnType("vpn")
	if err != nil {
		logger.Warningf("get vpn conn uuid list failed, err: %v", err)
		return
	}
	logger.Debugf("all auto connect vpn is %v", uuidList)
	// auto connect vpn list
	for _, uuid := range uuidList {
		_, err := m.activateConnection(uuid, "/")
		if err != nil {
			logger.Warningf("activate connection vpn failed, err: %v", err)
		}
	}
}

// set vpn enable
func (m *Manager) setVpnEnable(vpnEnabled bool) {
	// if vpn enable is true, check if network is available.
	if vpnEnabled {
		// get network available state
		avail, err := isNetworkAvailable()
		if err != nil {
			logger.Warning(err)
			return
		}
		// check if network is available
		if avail {
			logger.Debug("network available is true")
			// if network available is true and enable is true,
			// set vpn enable and emit signal immediately.
			m.setPropVpnEnabled(true)
			// reset delay vpn enable
			m.setDelayEnableVpn(false)
			// auto connect vpn
			m.autoConnectVpn()
		} else {
			logger.Debug("network available is false")
			// mark delayEnableVpn as true
			m.setDelayEnableVpn(true)
		}
	} else {
		logger.Debug("set vpn enable false")
		// reset delay enable vpn as false
		m.setDelayEnableVpn(false)
	}
}

// load if vpn support multi connections
func (m *Manager) loadMultiVpn() {
	// all vpn plugins dir
	pathSl := []string{os.Getenv("NM_VPN_PLUGIN_DIR"), "/usr/lib/NetworkManager/VPN", "/etc/NetworkManager/VPN"}

	// read file
	kf := keyfile.NewKeyFile()
	for _, path := range pathSl {
		// dont care about read error
		if err := kf.LoadFromFile(path); err != nil {
			continue
		}
		// get service name, service must exist
		service, err := kf.GetString("VPN Connection", "service")
		if err != nil {
			logger.Warningf("cant read service from file %s, err: %v", path, err)
			continue
		}
		// if service exist already, should ignore
		if _, ok := m.multiVpn[service]; ok {
			continue
		}
		// get if support vpn multi connections, key may not exist
		exist, err := kf.GetBool("VPN Connection", "supports-multiple-connections")
		if err != nil {
			continue
		}
		// store
		m.multiVpn[service] = exist
	}
}

// set delay enable vpn
func (m *Manager) setDelayEnableVpn(enable bool) {
	m.delayVpnLock.Lock()
	m.delayEnableVpn = enable
	m.delayVpnLock.Unlock()
}

// get delay enable vpn
func (m *Manager) getDelayEnableVpn() bool {
	m.delayVpnLock.Lock()
	enable := m.delayEnableVpn
	m.delayVpnLock.Unlock()
	return enable
}

// checkConnectivity This function may block for a long time，
// is recommended for use in Goroutine
func (m *Manager) checkConnectivity() {
	connectivity, err := nmManager.CheckConnectivity(0)
	if err != nil {
		logger.Warning(err)
		return
	}
	if connectivity == nm.NM_CONNECTIVITY_PORTAL && m.protalAuthEnable {
		m.doPortalAuthentication()
	}
}

func (m *Manager) getProtalAuthEnable() bool {
	systemConn, err := dbus.SystemBus()
	if err != nil {
		return true
	}
	systemConnObj := systemConn.Object("org.desktopspec.ConfigManager", m.configManagerPath)
	var value bool
	err = systemConnObj.Call("org.desktopspec.ConfigManager.Manager.value", 0, "protalAuthEnable").Store(&value)
	if err != nil {
		logger.Warning(err)
		return true
	}
	return value
}<|MERGE_RESOLUTION|>--- conflicted
+++ resolved
@@ -31,17 +31,9 @@
 )
 
 const (
-<<<<<<< HEAD
-	dbusServiceName = "com.deepin.daemon.Network"
-	dbusPath        = "/com/deepin/daemon/Network"
-	dbusInterface   = "com.deepin.daemon.Network"
-
-	configManagerId = "org.desktopspec.ConfigManager"
-=======
 	dbusServiceName = "org.deepin.dde.Network1"
 	dbusPath        = "/org/deepin/dde/Network1"
 	dbusInterface   = "org.deepin.dde.Network1"
->>>>>>> b43406ce
 )
 
 const checkRepeatTime = 1 * time.Second
