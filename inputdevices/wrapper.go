--- conflicted
+++ resolved
@@ -100,28 +100,11 @@
 	return number
 }
 
-<<<<<<< HEAD
-func getExtraInfo(id int32) (devNode string, phys string) {
-	var devNodeBytes []byte
-	var length int32
-	sessionType := os.Getenv("XDG_SESSION_TYPE")
-	isWaylandSession := strings.Contains(sessionType, "wayland")
-	if isWaylandSession {
-		devNode = fmt.Sprint("/dev/input/event", id) // id是从kwayland获取的sysname
-	} else {
-		devNodeBytes, length = dxutils.GetProperty(id, "Device Node")
-		if len(devNodeBytes) == 0 {
-			logger.Warningf("could not get DeviceNode for %d", id)
-			return
-		}
-		devNode = string(devNodeBytes[:length])
-=======
 func getExtraInfo(id int32) (devNode string, sysfsPath string, phys string) {
 	devNodeBytes, length := dxutils.GetProperty(id, "Device Node")
 	if len(devNodeBytes) == 0 {
 		logger.Warningf("could not get DeviceNode for %d", id)
 		return
->>>>>>> b43406ce
 	}
 	udevDev := _gudevClient.QueryByDeviceFile(devNode)
 	if udevDev == nil {
@@ -178,16 +161,6 @@
 			tmp, _ := dxinput.NewMouseFromDeviceInfo(info)
 			mouse := getMouseInfoByDxMouse(tmp)
 
-<<<<<<< HEAD
-			// phys 用来标识物理设备，若俩设备的 phys 相同，说明是同一物理设备，
-			// 若 phys 与某个触摸板的 phys 相同，说明是同一个设备（触摸板），忽略此鼠标设备
-			found := false
-			for _, touchpad := range _tpadInfos {
-				logger.Warning(touchpad)
-				if touchpad.phys == mouse.phys {
-					found = true
-					break
-=======
 			if mouse.isVirtual() {
 				logger.Debug("ignore virtial mouse:", tmp.Name)
 				continue
@@ -202,7 +175,11 @@
 						found = true
 						break
 					}
->>>>>>> b43406ce
+				}
+
+				if found {
+					logger.Debug("mouse device ignored:", tmp.Name)
+					continue
 				}
 			}
 
