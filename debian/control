Source: dde-daemon
Section: devel
Priority: extra
Maintainer: Deepin Packages Builder <packages@linuxdeepin.com>
Build-Depends: debhelper (>= 9),
 dde-go-dbus-factory,
 golang-dlib-dev,
 golang-xgb-dev,
 golang-xgbutil-dev,
 golang-go,
 golang-fsnotify-dev,
 golang-go-sqlite3-dev,
 golang-gocheck-dev,
 libmetacity-dev,
 libudev-dev,
 libglib2.0-dev,
 libgtk-3-dev,
 libgtk2.0-dev,
 libxi-dev,
 libx11-dev,
 libxkbfile-dev,
 libxtst-dev,
 libxfixes-dev,
 libxcursor-dev,
 libfontconfig1-dev,
Standards-Version: 3.9.5
Homepage: http://www.linuxdeepin.com

Package: dde-daemon
Architecture: any
Depends: ${shlibs:Depends},
 ${misc:Depends},
 acpid,
 upower,
 bluez5 | bluez (>=5.4),
 grub-themes-deepin,
 network-manager,
 network-manager-pptp,
 network-manager-l2tp,
 network-manager-openconnect,
 network-manager-openvpn,
 network-manager-vpnc,
 xcur2png,
 xserver-xorg-input-wacom,
<<<<<<< HEAD
 iso-codes,
 mobile-broadband-provider-info,
=======
 policykit-1-gnome,
>>>>>>> b7120bed
Conflicts: dde-workspace ( < 2.1+20141028122406 )
Description: daemon handling the DDE session settings
    This package contains the daemon which is responsible for setting the
    various parameters of a DDE session and the applications that run
    under it. <|MERGE_RESOLUTION|>--- conflicted
+++ resolved
@@ -42,12 +42,9 @@
  network-manager-vpnc,
  xcur2png,
  xserver-xorg-input-wacom,
-<<<<<<< HEAD
  iso-codes,
  mobile-broadband-provider-info,
-=======
  policykit-1-gnome,
->>>>>>> b7120bed
 Conflicts: dde-workspace ( < 2.1+20141028122406 )
 Description: daemon handling the DDE session settings
     This package contains the daemon which is responsible for setting the
